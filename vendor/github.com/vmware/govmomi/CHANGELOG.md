# changelog

<<<<<<< HEAD
=======
### 0.22.1 (2020-01-13)

* Fix SAML token auth using Holder-of-Key with delegated Bearer identity against 6.7 U3b+

### 0.22.0 (2020-01-10)

* Add OVF properties to library.Deploy method

* Add retry support for HTTP status codes

* Use cs.identity service type for sts endpoint lookups

* Add Content Library VM template APIs

* Add SearchIndex FindAllByDnsName and FindAllByIp methods

* Fix HostSystem.ManagementIPs to use SelectedVnic

* Change generated ResourceReductionToToleratePercent to pointer type

* Add DistributedVirtualSwitch.ReconfigureDVPort method

* Add VirtualMachine.IsTemplate method

* Add GetInventoryPath to NetworkReference interface

* Support HoK tokens with Interactive Users

* Replace mo.LoadRetrievePropertiesResponse with mo.LoadObjectContent

* Add VirtualHardwareSection.StorageItem

* Add ResourcePool.Owner method

* Add VirtualMachine.QueryChangedDiskAreas method

* Update generated code to vSphere 6.7u3

* Add option to propagate MissingSet faults in property.WaitForUpdates

* Add content library subscription support

* Fix deadlock for keep alive handlers that attempt log in

* Add CNS API bindings

* Add FetchCapabilityMetadata method to Pbm client

* Add v4 option to VirtualMachine.WaitForIP

* Add VirtualHardwareSection.StorageItem

>>>>>>> 65305189
### 0.21.0 (2019-07-24)

* Add vsan package

* Add vslm (FCD) global catalog support

* Add content library support

### 0.20.0 (2019-02-06)

* Add vslm package for managing First Class Disks

* Add LoginByToken to session KeepAliveHandler

### 0.19.0 (2018-09-30)

* New vapi/rest and and vapi/tags packages

* Allowing the use of STS for exchanging tokens

* Add object.VirtualMachine.UUID method

* SetRootCAs on the soap.Client returns an error for invalid certificates

* Add ClusterComputeResource.MoveInto method

### 0.18.0 (2018-05-24)

* Add VirtualDiskManager wrapper to set UUID

* Add vmxnet2, pcnet32 and sriov to VirtualDeviceList.EthernetCardTypes

* Add new vSphere 6.7 APIs

* Decrease LoginExtensionByCertificate tunnel usage

* SAML token authentication support via SessionManager.LoginByToken

* New SSO admin client for managing users

* New STS client for issuing and renewing SAML tokens

* New Lookup Service client for discovering endpoints such as STS and ssoadmin

* Switch from gvt to go dep for managing dependencies

### 0.17.1 (2018-03-19)

* vcsim: add Destroy method for Folder and Datacenter types

* In progress.Reader emit final report on EOF.

* vcsim: add EventManager.QueryEvents

### 0.17.0 (2018-02-28)

* Add HostStorageSystem.AttachScsiLun method

* Avoid possible panic in Datastore.Stat (#969)

* Destroy event history collectors (#962)

* Add VirtualDiskManager.CreateChildDisk method

### 0.16.0 (2017-11-08)

* Add support for SOAP request operation ID header

* Moved ovf helpers from govc import.ovf command to ovf and nfc packages

* Added guest/toolbox (client) package

* Added toolbox package and toolbox command

* Added simulator package and vcsim command

### 0.15.0 (2017-06-19)

* WaitOptions.MaxWaitSeconds is now optional

* Support removal of ExtraConfig entries

* GuestPosixFileAttributes OwnerId and GroupId fields are now pointers,
  rather than omitempty ints to allow chown with root uid:gid

* Updated examples/ using view package

* Add DatastoreFile.TailFunc method

* Export VirtualMachine.FindSnapshot method

* Add AuthorizationManager {Enable,Disable}Methods

* Add PBM client

### 0.14.0 (2017-04-08)

* Add view.ContainerView type and methods

* Add Collector.RetrieveWithFilter method

* Add property.Filter type

* Implement EthernetCardBackingInfo for OpaqueNetwork

* Finder: support changing object root in find mode

* Add VirtualDiskManager.QueryVirtualDiskInfo

* Add performance.Manager APIs

### 0.13.0 (2017-03-02)

* Add DatastoreFileManager API wrapper

* Add HostVsanInternalSystem API wrappers

* Add Container support to view package

* Finder supports Folder recursion without specifying a path

* Add VirtualMachine.QueryConfigTarget method

* Add device option to VirtualMachine.WaitForNetIP

* Remove _Task suffix from vapp methods

### 0.12.1 (2016-12-19)

* Add DiagnosticLog helper

* Add DatastorePath helper

### 0.12.0 (2016-12-01)

* Disable use of service ticket for datastore HTTP access by default

* Attach context to HTTP requests for cancellations

* Update to vim25/6.5 API

### 0.11.4 (2016-11-15)

* Add object.AuthorizationManager methods: RetrieveRolePermissions, RetrieveAllPermissions, AddRole, RemoveRole, UpdateRole

### 0.11.3 (2016-11-08)

* Allow DatastoreFile.Follow reader to drain current body after stopping

### 0.11.2 (2016-11-01)

* Avoid possible NPE in VirtualMachine.Device method

* Add support for OpaqueNetwork type to Finder

* Add HostConfigManager.AccountManager support for ESX 5.5

### 0.11.1 (2016-10-27)

* Add Finder.ResourcePoolListAll method

### 0.11.0 (2016-10-25)

* Add object.DistributedVirtualPortgroup.Reconfigure method

### 0.10.0 (2016-10-20)

* Add option to set soap.Client.UserAgent

* Add service ticket thumbprint validation

* Update use of http.DefaultTransport fields to 1.7

* Set default locale to en_US (override with GOVMOMI_LOCALE env var)

* Add object.HostCertificateInfo (types.HostCertificateManagerCertificateInfo helpers)

* Add object.HostCertificateManager type and HostConfigManager.CertificateManager method

* Add soap.Client SetRootCAs and SetDialTLS methods

### 0.9.0 (2016-09-09)

* Add object.DatastoreFile helpers for streaming and tailing datastore files

* Add object VirtualMachine.Unregister method

* Add object.ListView methods: Add, Remove, Reset

* Update to Go 1.7 - using stdlib's context package

### 0.8.0 (2016-06-30)

* Add session.Manager.AcquireLocalTicket

* Include StoragePod in Finder.FolderList

* Add Finder methods for finding by ManagedObjectReference: Element, ObjectReference

* Add mo.ManagedObjectReference methods: Reference, String, FromString

* Add support using SessionManagerGenericServiceTicket.HostName for Datastore HTTP access

### 0.7.1 (2016-06-03)

* Fix object.ObjectName method

### 0.7.0 (2016-06-02)

* Move InventoryPath field to object.Common

* Add HostDatastoreSystem.CreateLocalDatastore method

* Add DatastoreNamespaceManager methods: CreateDirectory, DeleteDirectory

* Add HostServiceSystem

* Add HostStorageSystem methods: MarkAsSdd, MarkAsNonSdd, MarkAsLocal, MarkAsNonLocal

* Add HostStorageSystem.RescanAllHba method

### 0.6.2 (2016-05-11)

* Get complete file details in Datastore.Stat

* SOAP decoding fixes

* Add VirtualMachine.RemoveAllSnapshot

### 0.6.1 (2016-04-30)

* Fix mo.Entity interface

### 0.6.0 (2016-04-29)

* Add Common.Rename method

* Add mo.Entity interface

* Add OptionManager

* Add Finder.FolderList method

* Add VirtualMachine.WaitForNetIP method

* Add VirtualMachine.RevertToSnapshot method

* Add Datastore.Download method

### 0.5.0 (2016-03-30)

Generated fields using xsd type 'int' change to Go type 'int32'

VirtualDevice.UnitNumber field changed to pointer type

### 0.4.0 (2016-02-26)

* Add method to convert virtual device list to array with virtual device
  changes that can be used in the VirtualMachineConfigSpec.

* Make datastore cluster traversable in lister

* Add finder.DatastoreCluster methods (also known as storage pods)

* Add Drone CI check

* Add object.Datastore Type and AttachedClusterHosts methods

* Add finder.*OrDefault methods

### 0.3.0 (2016-01-16)

* Add object.VirtualNicManager wrapper

* Add object.HostVsanSystem wrapper

* Add object.HostSystem methods: EnterMaintenanceMode, ExitMaintenanceMode, Disconnect, Reconnect

* Add finder.Folder method

* Add object.Common.Destroy method

* Add object.ComputeResource.Reconfigure method

* Add license.AssignmentManager wrapper

* Add object.HostFirewallSystem wrapper

* Add object.DiagnosticManager wrapper

* Add LoginExtensionByCertificate support

* Add object.ExtensionManager

...

### 0.2.0 (2015-09-15)

* Update to vim25/6.0 API

* Stop returning children from `ManagedObjectList`

    Change the `ManagedObjectList` function in the `find` package to only
    return the managed objects specified by the path argument and not their
    children. The original behavior was used by govc's `ls` command and is
    now available in the newly added function `ManagedObjectListChildren`.

* Add retry functionality to vim25 package

* Change finder functions to no longer take varargs

    The `find` package had functions to return a list of objects, given a
    variable number of patterns. This makes it impossible to distinguish which
    patterns produced results and which ones didn't.

    In particular for govc, where multiple arguments can be passed from the
    command line, it is useful to let the user know which ones produce results
    and which ones don't.

    To evaluate multiple patterns, the user should call the find functions
    multiple times (either serially or in parallel).

* Make optional boolean fields pointers (`vim25/types`).

    False is the zero value of a boolean field, which means they are not serialized
    if the field is marked "omitempty". If the field is a pointer instead, the zero
    value will be the nil pointer, and both true and false values are serialized.

### 0.1.0 (2015-03-17)

Prior to this version the API of this library was in flux.

Notable changes w.r.t. the state of this library before March 2015 are:

* All functions that may execute a request take a `context.Context` parameter.
* The `vim25` package contains a minimal client implementation.
* The property collector and its convenience functions live in the `property` package.<|MERGE_RESOLUTION|>--- conflicted
+++ resolved
@@ -1,7 +1,5 @@
 # changelog
 
-<<<<<<< HEAD
-=======
 ### 0.22.1 (2020-01-13)
 
 * Fix SAML token auth using Holder-of-Key with delegated Bearer identity against 6.7 U3b+
@@ -54,7 +52,6 @@
 
 * Add VirtualHardwareSection.StorageItem
 
->>>>>>> 65305189
 ### 0.21.0 (2019-07-24)
 
 * Add vsan package
