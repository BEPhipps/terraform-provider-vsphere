/*
Copyright (c) 2015 VMware, Inc. All Rights Reserved.

Licensed under the Apache License, Version 2.0 (the "License");
you may not use this file except in compliance with the License.
You may obtain a copy of the License at

    http://www.apache.org/licenses/LICENSE-2.0

Unless required by applicable law or agreed to in writing, software
distributed under the License is distributed on an "AS IS" BASIS,
WITHOUT WARRANTIES OR CONDITIONS OF ANY KIND, either express or implied.
See the License for the specific language governing permissions and
limitations under the License.
*/

package session

import (
	"context"
	"io/ioutil"
	"net/http"
	"net/url"
	"os"
	"strings"

	"github.com/vmware/govmomi/property"
	"github.com/vmware/govmomi/vim25"
	"github.com/vmware/govmomi/vim25/methods"
	"github.com/vmware/govmomi/vim25/mo"
	"github.com/vmware/govmomi/vim25/types"
)

// Locale defaults to "en_US" and can be overridden via this var or the GOVMOMI_LOCALE env var.
// A value of "_" uses the server locale setting.
var Locale = os.Getenv("GOVMOMI_LOCALE")

func init() {
	if Locale == "_" {
		Locale = ""
	} else if Locale == "" {
		Locale = "en_US"
	}
}

// Secret returns the contents if a file path value is given, otherwise returns value itself.
func Secret(value string) (string, error) {
	if len(value) == 0 {
		return value, nil
	}
	contents, err := ioutil.ReadFile(value)
	if err != nil {
<<<<<<< HEAD
		if os.IsNotExist(err) {
			return value, nil
		}
		return "", err
=======
		if os.IsPermission(err) {
			return "", err
		}
		return value, nil
>>>>>>> 65305189
	}
	return strings.TrimSpace(string(contents)), nil
}

type Manager struct {
	client      *vim25.Client
	userSession *types.UserSession
}

func NewManager(client *vim25.Client) *Manager {
	m := Manager{
		client: client,
	}

	return &m
}

func (sm Manager) Reference() types.ManagedObjectReference {
	return *sm.client.ServiceContent.SessionManager
}

func (sm *Manager) SetLocale(ctx context.Context, locale string) error {
	req := types.SetLocale{
		This:   sm.Reference(),
		Locale: locale,
	}

	_, err := methods.SetLocale(ctx, sm.client, &req)
	return err
}

func (sm *Manager) Login(ctx context.Context, u *url.Userinfo) error {
	req := types.Login{
		This:   sm.Reference(),
		Locale: Locale,
	}

	if u != nil {
		req.UserName = u.Username()
		if pw, ok := u.Password(); ok {
			req.Password = pw
		}
	}

	login, err := methods.Login(ctx, sm.client, &req)
	if err != nil {
		return err
	}

	sm.userSession = &login.Returnval
	return nil
}

// LoginExtensionByCertificate uses the vCenter SDK tunnel to login using a client certificate.
// The client certificate can be set using the soap.Client.SetCertificate method.
// See: https://kb.vmware.com/s/article/2004305
func (sm *Manager) LoginExtensionByCertificate(ctx context.Context, key string) error {
	c := sm.client
	u := c.URL()
	if u.Hostname() != "sdkTunnel" {
		sc := c.Tunnel()
		c = &vim25.Client{
			Client:         sc,
			RoundTripper:   sc,
			ServiceContent: c.ServiceContent,
		}
		// When http.Transport.Proxy is used, our thumbprint checker is bypassed, resulting in:
		// "Post https://sdkTunnel:8089/sdk: x509: certificate is valid for $vcenter_hostname, not sdkTunnel"
		// The only easy way around this is to disable verification for the call to LoginExtensionByCertificate().
		// TODO: find a way to avoid disabling InsecureSkipVerify.
		c.Transport.(*http.Transport).TLSClientConfig.InsecureSkipVerify = true
	}

	req := types.LoginExtensionByCertificate{
		This:         sm.Reference(),
		ExtensionKey: key,
		Locale:       Locale,
	}

	login, err := methods.LoginExtensionByCertificate(ctx, c, &req)
	if err != nil {
		return err
	}

	// Copy the session cookie
	sm.client.Jar.SetCookies(u, c.Jar.Cookies(c.URL()))

	sm.userSession = &login.Returnval
	return nil
}

func (sm *Manager) LoginByToken(ctx context.Context) error {
	req := types.LoginByToken{
		This:   sm.Reference(),
		Locale: Locale,
	}

	login, err := methods.LoginByToken(ctx, sm.client, &req)
	if err != nil {
		return err
	}

	sm.userSession = &login.Returnval
	return nil
}

func (sm *Manager) Logout(ctx context.Context) error {
	req := types.Logout{
		This: sm.Reference(),
	}

	_, err := methods.Logout(ctx, sm.client, &req)
	if err != nil {
		return err
	}

	sm.userSession = nil
	return nil
}

// UserSession retrieves and returns the SessionManager's CurrentSession field.
// Nil is returned if the session is not authenticated.
func (sm *Manager) UserSession(ctx context.Context) (*types.UserSession, error) {
	var mgr mo.SessionManager

	pc := property.DefaultCollector(sm.client)
	err := pc.RetrieveOne(ctx, sm.Reference(), []string{"currentSession"}, &mgr)
	if err != nil {
		// It's OK if we can't retrieve properties because we're not authenticated
		if f, ok := err.(types.HasFault); ok {
			switch f.Fault().(type) {
			case *types.NotAuthenticated:
				return nil, nil
			}
		}

		return nil, err
	}

	return mgr.CurrentSession, nil
}

func (sm *Manager) TerminateSession(ctx context.Context, sessionId []string) error {
	req := types.TerminateSession{
		This:      sm.Reference(),
		SessionId: sessionId,
	}

	_, err := methods.TerminateSession(ctx, sm.client, &req)
	return err
}

// SessionIsActive checks whether the session that was created at login is
// still valid. This function only works against vCenter.
func (sm *Manager) SessionIsActive(ctx context.Context) (bool, error) {
	if sm.userSession == nil {
		return false, nil
	}

	req := types.SessionIsActive{
		This:      sm.Reference(),
		SessionID: sm.userSession.Key,
		UserName:  sm.userSession.UserName,
	}

	active, err := methods.SessionIsActive(ctx, sm.client, &req)
	if err != nil {
		return false, err
	}

	return active.Returnval, err
}

func (sm *Manager) AcquireGenericServiceTicket(ctx context.Context, spec types.BaseSessionManagerServiceRequestSpec) (*types.SessionManagerGenericServiceTicket, error) {
	req := types.AcquireGenericServiceTicket{
		This: sm.Reference(),
		Spec: spec,
	}

	res, err := methods.AcquireGenericServiceTicket(ctx, sm.client, &req)
	if err != nil {
		return nil, err
	}

	return &res.Returnval, nil
}

func (sm *Manager) AcquireLocalTicket(ctx context.Context, userName string) (*types.SessionManagerLocalTicket, error) {
	req := types.AcquireLocalTicket{
		This:     sm.Reference(),
		UserName: userName,
	}

	res, err := methods.AcquireLocalTicket(ctx, sm.client, &req)
	if err != nil {
		return nil, err
	}

	return &res.Returnval, nil
}

func (sm *Manager) AcquireCloneTicket(ctx context.Context) (string, error) {
	req := types.AcquireCloneTicket{
		This: sm.Reference(),
	}

	res, err := methods.AcquireCloneTicket(ctx, sm.client, &req)
	if err != nil {
		return "", err
	}

	return res.Returnval, nil
}

func (sm *Manager) CloneSession(ctx context.Context, ticket string) error {
	req := types.CloneSession{
		This:        sm.Reference(),
		CloneTicket: ticket,
	}

	res, err := methods.CloneSession(ctx, sm.client, &req)
	if err != nil {
		return err
	}

	sm.userSession = &res.Returnval
	return nil
}<|MERGE_RESOLUTION|>--- conflicted
+++ resolved
@@ -50,17 +50,10 @@
 	}
 	contents, err := ioutil.ReadFile(value)
 	if err != nil {
-<<<<<<< HEAD
-		if os.IsNotExist(err) {
-			return value, nil
-		}
-		return "", err
-=======
 		if os.IsPermission(err) {
 			return "", err
 		}
 		return value, nil
->>>>>>> 65305189
 	}
 	return strings.TrimSpace(string(contents)), nil
 }
