<<<<<<< HEAD
package virtualmachine

import (
	"context"
	"errors"
	"fmt"
	"log"
	"net"
	"time"

	"github.com/terraform-providers/terraform-provider-vsphere/vsphere/internal/helper/folder"
	"github.com/terraform-providers/terraform-provider-vsphere/vsphere/internal/helper/provider"
	"github.com/terraform-providers/terraform-provider-vsphere/vsphere/internal/helper/structure"
	"github.com/terraform-providers/terraform-provider-vsphere/vsphere/internal/helper/vappcontainer"
	"github.com/terraform-providers/terraform-provider-vsphere/vsphere/internal/helper/viapi"
	"github.com/vmware/govmomi"
	"github.com/vmware/govmomi/find"
	"github.com/vmware/govmomi/object"
	"github.com/vmware/govmomi/property"
	"github.com/vmware/govmomi/view"
	"github.com/vmware/govmomi/vim25/mo"
	"github.com/vmware/govmomi/vim25/types"
)

var errGuestShutdownTimeout = errors.New("the VM did not power off within the specified amount of time")

// vmUUIDSearchIndexVersion denotes the minimum version we use the SearchIndex
// VM UUID search for. All versions lower than this use ContainerView to find
// the VM.
var vmUUIDSearchIndexVersion = viapi.VSphereVersion{
	Major: 6,
	Minor: 5,
}

// UUIDNotFoundError is an error type that is returned when a
// virtual machine could not be found by UUID.
type UUIDNotFoundError struct {
	s string
}

// Error implements error for UUIDNotFoundError.
func (e *UUIDNotFoundError) Error() string {
	return e.s
}

// newUUIDNotFoundError returns a new UUIDNotFoundError with the
// text populated.
func newUUIDNotFoundError(s string) *UUIDNotFoundError {
	return &UUIDNotFoundError{
		s: s,
	}
}

// IsUUIDNotFoundError returns true if the error is a UUIDNotFoundError.
func IsUUIDNotFoundError(err error) bool {
	_, ok := err.(*UUIDNotFoundError)
	return ok
}

// FromUUID locates a virtualMachine by its UUID.
func FromUUID(client *govmomi.Client, uuid string) (*object.VirtualMachine, error) {
	log.Printf("[DEBUG] Locating virtual machine with UUID %q", uuid)

	ctx, cancel := context.WithTimeout(context.Background(), provider.DefaultAPITimeout)
	defer cancel()

	var result object.Reference
	var err error
	version := viapi.ParseVersionFromClient(client)
	expected := vmUUIDSearchIndexVersion
	expected.Product = version.Product
	if version.Older(expected) {
		result, err = virtualMachineFromContainerView(ctx, client, uuid)
	} else {
		result, err = virtualMachineFromSearchIndex(ctx, client, uuid)
	}

	if err != nil {
		return nil, err
	}

	// We need to filter our object through finder to ensure that the
	// InventoryPath field is populated, or else functions that depend on this
	// being present will fail.
	finder := find.NewFinder(client.Client, false)

	vm, err := finder.ObjectReference(ctx, result.Reference())
	if err != nil {
		return nil, err
	}

	// Should be safe to return here. If our reference returned here and is not a
	// VM, then we have bigger problems and to be honest we should be panicking
	// anyway.
	log.Printf("[DEBUG] VM %q found for UUID %q", vm.(*object.VirtualMachine).InventoryPath, uuid)
	return vm.(*object.VirtualMachine), nil
}

// virtualMachineFromSearchIndex gets the virtual machine reference via the
// SearchIndex MO and is the method used to fetch UUIDs on newer versions of
// vSphere.
func virtualMachineFromSearchIndex(ctx context.Context, client *govmomi.Client, uuid string) (object.Reference, error) {
	log.Printf("[DEBUG] Using SearchIndex to look up UUID %q", uuid)
	search := object.NewSearchIndex(client.Client)
	result, err := search.FindByUuid(ctx, nil, uuid, true, structure.BoolPtr(false))
	if err != nil {
		return nil, err
	}

	if result == nil {
		return nil, newUUIDNotFoundError(fmt.Sprintf("virtual machine with UUID %q not found", uuid))
	}

	return result, nil
}

// virtualMachineFromContainerView is a compatability method that is
// used when the version of vSphere is too old to support using SearchIndex's
// FindByUuid method correctly. This is mainly to facilitate the ability to use
// FromUUID to find both templates in addition to virtual machines, which
// historically was not supported by FindByUuid.
func virtualMachineFromContainerView(ctx context.Context, client *govmomi.Client, uuid string) (object.Reference, error) {
	log.Printf("[DEBUG] Using ContainerView to look up UUID %q", uuid)
	m := view.NewManager(client.Client)

	v, err := m.CreateContainerView(ctx, client.ServiceContent.RootFolder, []string{"VirtualMachine"}, true)
	if err != nil {
		return nil, err
	}

	defer func() {
		if err = v.Destroy(ctx); err != nil {
			log.Printf("[DEBUG] virtualMachineFromContainerView: Unexpected error destroying container view: %s", err)
		}
	}()

	var vms, results []mo.VirtualMachine
	err = v.Retrieve(ctx, []string{"VirtualMachine"}, []string{"config.uuid"}, &results)
	if err != nil {
		return nil, err
	}

	for _, result := range results {
		if result.Config == nil {
			continue
		}
		if result.Config.Uuid == uuid {
			vms = append(vms, result)
		}
	}

	switch {
	case len(vms) < 1:
		return nil, newUUIDNotFoundError(fmt.Sprintf("virtual machine with UUID %q not found", uuid))
	case len(vms) > 1:
		return nil, fmt.Errorf("multiple virtual machines with UUID %q found", uuid)
	}

	return object.NewReference(client.Client, vms[0].Self), nil
}

// FromMOID locates a virtualMachine by its managed
// object reference ID.
func FromMOID(client *govmomi.Client, id string) (*object.VirtualMachine, error) {
	finder := find.NewFinder(client.Client, false)

	ref := types.ManagedObjectReference{
		Type:  "VirtualMachine",
		Value: id,
	}

	ctx, cancel := context.WithTimeout(context.Background(), provider.DefaultAPITimeout)
	defer cancel()
	vm, err := finder.ObjectReference(ctx, ref)
	if err != nil {
		return nil, err
	}
	// Should be safe to return here. If our reference returned here and is not a
	// VM, then we have bigger problems and to be honest we should be panicking
	// anyway.
	return vm.(*object.VirtualMachine), nil
}

// FromPath returns a VirtualMachine via its supplied path.
func FromPath(client *govmomi.Client, path string, dc *object.Datacenter) (*object.VirtualMachine, error) {
	finder := find.NewFinder(client.Client, false)
	if dc != nil {
		finder.SetDatacenter(dc)
	}

	ctx, cancel := context.WithTimeout(context.Background(), provider.DefaultAPITimeout)
	defer cancel()
	return finder.VirtualMachine(ctx, path)
}

// Properties is a convenience method that wraps fetching the
// VirtualMachine MO from its higher-level object.
func Properties(vm *object.VirtualMachine) (*mo.VirtualMachine, error) {
	log.Printf("[DEBUG] Fetching properties for VM %q", vm.InventoryPath)
	ctx, cancel := context.WithTimeout(context.Background(), provider.DefaultAPITimeout)
	defer cancel()
	var props mo.VirtualMachine
	if err := vm.Properties(ctx, vm.Reference(), nil, &props); err != nil {
		return nil, err
	}
	return &props, nil
}

// WaitForGuestIP waits for a virtual machine to have an IP address.
//
// The timeout is specified in minutes. If zero or a negative value is passed,
// the waiter returns without error immediately.
func WaitForGuestIP(client *govmomi.Client, vm *object.VirtualMachine, timeout int, ignoredGuestIPs []interface{}) error {
	if timeout < 1 {
		log.Printf("[DEBUG] Skipping IP waiter for VM %q", vm.InventoryPath)
		return nil
	}
	log.Printf(
		"[DEBUG] Waiting for an available IP address on VM %q (timeout = %dm)",
		vm.InventoryPath,
		timeout,
	)

	p := client.PropertyCollector()
	ctx, cancel := context.WithTimeout(context.Background(), time.Minute*time.Duration(timeout))
	defer cancel()

	err := property.Wait(ctx, p, vm.Reference(), []string{"guest.ipAddress"}, func(pc []types.PropertyChange) bool {
		for _, c := range pc {
			if c.Op != types.PropertyChangeOpAssign {
				continue
			}

			if c.Val == nil {
				continue
			}

			ip := net.ParseIP(c.Val.(string))
			if skipIPAddrForWaiter(ip, ignoredGuestIPs) {
				continue
			}

			return true
		}

		return false
	})

	if err != nil {
		// Provide a friendly error message if we timed out waiting for a routable IP.
		if ctx.Err() == context.DeadlineExceeded {
			return errors.New("timeout waiting for an available IP address")
		}
		return err
	}

	log.Printf("[DEBUG] IP address is now available for VM %q", vm.InventoryPath)
	return nil
}

// WaitForGuestNet waits for a virtual machine to have routable network
// access. This is denoted as a gateway, and at least one IP address that can
// reach that gateway. This function supports both IPv4 and IPv6, and returns
// the moment either stack is routable - it doesn't wait for both.
//
// The timeout is specified in minutes. If zero or a negative value is passed,
// the waiter returns without error immediately.
func WaitForGuestNet(client *govmomi.Client, vm *object.VirtualMachine, routable bool, timeout int, ignoredGuestIPs []interface{}) error {
	if timeout < 1 {
		log.Printf("[DEBUG] Skipping network waiter for VM %q", vm.InventoryPath)
		return nil
	}
	log.Printf(
		"[DEBUG] Waiting for an available IP address on VM %q (routable= %t, timeout = %dm)",
		vm.InventoryPath,
		routable,
		timeout,
	)
	var v4gw, v6gw net.IP

	p := client.PropertyCollector()
	ctx, cancel := context.WithTimeout(context.Background(), time.Minute*time.Duration(timeout))
	defer cancel()

	err := property.Wait(ctx, p, vm.Reference(), []string{"guest.net", "guest.ipStack"}, func(pc []types.PropertyChange) bool {
		for _, c := range pc {
			if c.Op != types.PropertyChangeOpAssign {
				continue
			}

			switch v := c.Val.(type) {
			case types.ArrayOfGuestStackInfo:
				for _, s := range v.GuestStackInfo {
					if s.IpRouteConfig != nil {
						for _, r := range s.IpRouteConfig.IpRoute {
							switch r.Network {
							case "0.0.0.0":
								v4gw = net.ParseIP(r.Gateway.IpAddress)
							case "::":
								v6gw = net.ParseIP(r.Gateway.IpAddress)
							}
						}
					}
				}
			case types.ArrayOfGuestNicInfo:
				for _, n := range v.GuestNicInfo {
					if n.IpConfig != nil {
						for _, addr := range n.IpConfig.IpAddress {
							ip := net.ParseIP(addr.IpAddress)
							if skipIPAddrForWaiter(ip, ignoredGuestIPs) {
								continue
							}
							if !routable {
								// We are done. The rest of this block concerns itself with
								// checking for a routable address, but the waiter has been
								// flagged to not wait for one.
								return true
							}
							var mask net.IPMask
							if ip.To4() != nil {
								mask = net.CIDRMask(int(addr.PrefixLength), 32)
							} else {
								mask = net.CIDRMask(int(addr.PrefixLength), 128)
							}
							if ip.Mask(mask).Equal(v4gw.Mask(mask)) || ip.Mask(mask).Equal(v6gw.Mask(mask)) {
								return true
							}
						}
					}
				}
			}
		}

		return false
	})

	if err != nil {
		// Provide a friendly error message if we timed out waiting for a routable IP.
		if ctx.Err() == context.DeadlineExceeded {
			return errors.New("timeout waiting for an available IP address")
		}
		return err
	}

	log.Printf("[DEBUG] IP address(es) is/are now available for VM %q", vm.InventoryPath)
	return nil
}

func skipIPAddrForWaiter(ip net.IP, ignoredGuestIPs []interface{}) bool {
	switch {
	case ip.IsLinkLocalMulticast():
		fallthrough
	case ip.IsLinkLocalUnicast():
		fallthrough
	case ip.IsLoopback():
		fallthrough
	case ip.IsMulticast():
		return true
	default:
		for _, ignoredGuestIP := range ignoredGuestIPs {
			if ip.String() == ignoredGuestIP.(string) {
				return true
			}
		}
	}

	return false
}

// Create wraps the creation of a virtual machine and the subsequent waiting of
// the task. A higher-level virtual machine object is returned.
func Create(c *govmomi.Client, f *object.Folder, s types.VirtualMachineConfigSpec, p *object.ResourcePool, h *object.HostSystem) (*object.VirtualMachine, error) {
	log.Printf("[DEBUG] Creating virtual machine %q", fmt.Sprintf("%s/%s", f.InventoryPath, s.Name))
	ctx, cancel := context.WithTimeout(context.Background(), provider.DefaultAPITimeout)
	defer cancel()
	var task *object.Task
	// Check to see if the resource pool is a vApp
	vc, err := vappcontainer.FromID(c, p.Reference().Value)
	if err != nil {
		if !viapi.IsManagedObjectNotFoundError(err) {
			return nil, err
		}
		task, err = f.CreateVM(ctx, s, p, h)
	} else {
		task, err = vc.CreateChildVM(ctx, s, h)
	}
	if err != nil {
		return nil, err
	}
	tctx, tcancel := context.WithTimeout(context.Background(), provider.DefaultAPITimeout)
	defer tcancel()
	result, err := task.WaitForResult(tctx, nil)
	if err != nil {
		return nil, err
	}
	log.Printf("[DEBUG] Virtual machine %q: creation complete (MOID: %q)", fmt.Sprintf("%s/%s", f.InventoryPath, s.Name), result.Result.(types.ManagedObjectReference).Value)
	return FromMOID(c, result.Result.(types.ManagedObjectReference).Value)
}

// Clone wraps the creation of a virtual machine and the subsequent waiting of
// the task. A higher-level virtual machine object is returned.
func Clone(c *govmomi.Client, src *object.VirtualMachine, f *object.Folder, name string, spec types.VirtualMachineCloneSpec, timeout int) (*object.VirtualMachine, error) {
	log.Printf("[DEBUG] Cloning virtual machine %q", fmt.Sprintf("%s/%s", f.InventoryPath, name))
	ctx, cancel := context.WithTimeout(context.Background(), time.Minute*time.Duration(timeout))
	defer cancel()
	task, err := src.Clone(ctx, f, name, spec)
	if err != nil {
		if ctx.Err() == context.DeadlineExceeded {
			err = errors.New("timeout waiting for clone to complete")
		}
		return nil, err
	}
	result, err := task.WaitForResult(ctx, nil)
	if err != nil {
		if ctx.Err() == context.DeadlineExceeded {
			err = errors.New("timeout waiting for clone to complete")
		}
		return nil, err
	}
	log.Printf("[DEBUG] Virtual machine %q: clone complete (MOID: %q)", fmt.Sprintf("%s/%s", f.InventoryPath, name), result.Result.(types.ManagedObjectReference).Value)
	return FromMOID(c, result.Result.(types.ManagedObjectReference).Value)
}

// InstantClone wraps the creation of a virtual machine and the subsequent waiting of
// the task. A higher-level virtual machine object is returned.
func InstantClone(c *govmomi.Client, src *object.VirtualMachine, f *object.Folder, name string, spec types.VirtualMachineInstantCloneSpec, timeout int) (*object.VirtualMachine, error) {
	log.Printf("[DEBUG] Instant Cloning virtual machine %q", fmt.Sprintf("%s/%s", f.InventoryPath, name))
	ctx, cancel := context.WithTimeout(context.Background(), time.Minute*time.Duration(timeout))
	defer cancel()
	task, err := src.InstantClone(ctx, spec)
	if err != nil {
		if ctx.Err() == context.DeadlineExceeded {
			err = errors.New("timeout waiting for clone to complete")
		}
		return nil, err
	}
	result, err := task.WaitForResult(ctx, nil)
	if err != nil {
		if ctx.Err() == context.DeadlineExceeded {
			err = errors.New("timeout waiting for clone to complete")
		}
		return nil, err
	}
	log.Printf("[DEBUG] Virtual machine %q: instant clone complete (MOID: %q)", fmt.Sprintf("%s/%s", f.InventoryPath, name), result.Result.(types.ManagedObjectReference).Value)
	return FromMOID(c, result.Result.(types.ManagedObjectReference).Value)
}

// Customize wraps the customization of a virtual machine and the subsequent
// waiting of the task.
func Customize(vm *object.VirtualMachine, spec types.CustomizationSpec) error {
	log.Printf("[DEBUG] Sending customization spec to virtual machine %q", vm.InventoryPath)
	ctx, cancel := context.WithTimeout(context.Background(), provider.DefaultAPITimeout)
	defer cancel()
	task, err := vm.Customize(ctx, spec)
	if err != nil {
		return err
	}
	tctx, tcancel := context.WithTimeout(context.Background(), provider.DefaultAPITimeout)
	defer tcancel()
	return task.Wait(tctx)
}

// PowerOn wraps powering on a VM and the waiting for the subsequent task.
func PowerOn(vm *object.VirtualMachine) error {
	log.Printf("[DEBUG] Powering on virtual machine %q", vm.InventoryPath)
	ctx, cancel := context.WithTimeout(context.Background(), provider.DefaultAPITimeout)
	defer cancel()
	task, err := vm.PowerOn(ctx)
	if err != nil {
		return err
	}
	tctx, tcancel := context.WithTimeout(context.Background(), provider.DefaultAPITimeout)
	defer tcancel()
	return task.Wait(tctx)
}

// PowerOff wraps powering off a VM and the waiting for the subsequent task.
func PowerOff(vm *object.VirtualMachine) error {
	log.Printf("[DEBUG] Forcing power off of virtual machine of %q", vm.InventoryPath)
	ctx, cancel := context.WithTimeout(context.Background(), provider.DefaultAPITimeout)
	defer cancel()
	task, err := vm.PowerOff(ctx)
	if err != nil {
		return err
	}
	tctx, tcancel := context.WithTimeout(context.Background(), provider.DefaultAPITimeout)
	defer tcancel()
	return task.Wait(tctx)
}

// ShutdownGuest wraps the graceful shutdown of a guest VM, and then waiting an
// appropriate amount of time for the guest power state to go to powered off.
// If the VM does not power off in the shutdown period specified by timeout (in
// minutes), an error is returned.
//
// The minimum value for timeout is 1 minute - setting to a 0 or negative value
// is not allowed and will just reset the timeout to the minimum.
func ShutdownGuest(client *govmomi.Client, vm *object.VirtualMachine, timeout int) error {
	log.Printf("[DEBUG] Attempting guest shutdown of virtual machine %q", vm.InventoryPath)
	sctx, scancel := context.WithTimeout(context.Background(), provider.DefaultAPITimeout)
	defer scancel()
	if err := vm.ShutdownGuest(sctx); err != nil {
		return err
	}

	// We now wait on VM power state to be powerOff, via a property collector that waits on power state.
	p := client.PropertyCollector()
	if timeout < 1 {
		timeout = 1
	}
	pctx, pcancel := context.WithTimeout(context.Background(), time.Minute*time.Duration(timeout))
	defer pcancel()

	err := property.Wait(pctx, p, vm.Reference(), []string{"runtime.powerState"}, func(pc []types.PropertyChange) bool {
		for _, c := range pc {
			if c.Op != types.PropertyChangeOpAssign {
				continue
			}

			switch v := c.Val.(type) {
			case types.VirtualMachinePowerState:
				if v == types.VirtualMachinePowerStatePoweredOff {
					return true
				}
			}
		}

		return false
	})

	if err != nil {
		// Provide a friendly error message if we timed out waiting for a shutdown.
		if pctx.Err() == context.DeadlineExceeded {
			return errGuestShutdownTimeout
		}
		return err
	}
	return nil
}

// GracefulPowerOff is a meta-operation that handles powering down of virtual
// machines. A graceful shutdown is attempted first if possible (VMware tools
// is installed, and the guest state is not suspended), and then, if allowed, a
// power-off is forced if that fails.
func GracefulPowerOff(client *govmomi.Client, vm *object.VirtualMachine, timeout int, force bool) error {
	vprops, err := Properties(vm)
	if err != nil {
		return err
	}
	// First we attempt a guest shutdown if we have VMware tools and if the VM is
	// actually powered on (we don't expect that a graceful shutdown would
	// complete on a suspended VM, so there's really no point in trying).
	if vprops.Runtime.PowerState == types.VirtualMachinePowerStatePoweredOn && vprops.Guest != nil && vprops.Guest.ToolsRunningStatus == string(types.VirtualMachineToolsRunningStatusGuestToolsRunning) {
		if err := ShutdownGuest(client, vm, timeout); err != nil {
			if err == errGuestShutdownTimeout && !force {
				return err
			}
		} else {
			return nil
		}
	}
	// If the guest shutdown failed (and we were allowed to proceed), or
	// conditions did not satisfy the criteria for a graceful shutdown, do a full
	// power-off of the VM.
	return PowerOff(vm)
}

// MoveToFolder moves a virtual machine to the specified folder.
func MoveToFolder(client *govmomi.Client, vm *object.VirtualMachine, relative string) error {
	log.Printf("[DEBUG] Moving virtual %q to VM path %q", vm.InventoryPath, relative)
	f, err := folder.VirtualMachineFolderFromObject(client, vm, relative)
	if err != nil {
		return err
	}
	return folder.MoveObjectTo(vm.Reference(), f)
}

// Reconfigure wraps the Reconfigure task and the subsequent waiting for
// the task to complete.
func Reconfigure(vm *object.VirtualMachine, spec types.VirtualMachineConfigSpec) error {
	log.Printf("[DEBUG] Reconfiguring virtual machine %q", vm.InventoryPath)
	ctx, cancel := context.WithTimeout(context.Background(), provider.DefaultAPITimeout)
	defer cancel()
	task, err := vm.Reconfigure(ctx, spec)
	if err != nil {
		return err
	}
	tctx, tcancel := context.WithTimeout(context.Background(), provider.DefaultAPITimeout)
	defer tcancel()
	return task.Wait(tctx)
}

// Relocate wraps the Relocate task and the subsequent waiting for the task to
// complete.
func Relocate(vm *object.VirtualMachine, spec types.VirtualMachineRelocateSpec, timeout int) error {
	log.Printf("[DEBUG] Beginning migration of virtual machine %q (timeout %d)", vm.InventoryPath, timeout)
	ctx, cancel := context.WithTimeout(context.Background(), time.Minute*time.Duration(timeout))
	defer cancel()
	task, err := vm.Relocate(ctx, spec, "")
	if err != nil {
		return err
	}
	if err := task.Wait(ctx); err != nil {
		// Provide a friendly error message if we timed out waiting for the migration.
		if ctx.Err() == context.DeadlineExceeded {
			return errors.New("timeout waiting for migration to complete")
		}
	}
	return nil
}

// Destroy wraps the Destroy task and the subsequent waiting for the task to
// complete.
func Destroy(vm *object.VirtualMachine) error {
	log.Printf("[DEBUG] Deleting virtual machine %q", vm.InventoryPath)
	ctx, cancel := context.WithTimeout(context.Background(), provider.DefaultAPITimeout)
	defer cancel()
	task, err := vm.Destroy(ctx)
	if err != nil {
		return err
	}
	tctx, tcancel := context.WithTimeout(context.Background(), provider.DefaultAPITimeout)
	defer tcancel()
	return task.Wait(tctx)
}

// MOIDForUUIDResult is a struct that holds a virtual machine UUID -> MOID
// association, designed to be used as a helper for mass returning the results
// of translating multiple UUIDs to managed object IDs for various virtual
// machine operations.
type MOIDForUUIDResult struct {
	// The UUID of a virtual machine.
	UUID string

	// The matching managed object reference ID for the virtual machine at the ID
	// referenced by UUID.
	MOID string
}

// MOIDForUUIDResults is a slice that holds multiple MOIDForUUIDResult structs.
type MOIDForUUIDResults []MOIDForUUIDResult

// MOIDForUUID returns the managed object reference ID for a specific virtual
// machine UUID and returns a MOIDForUUIDResult with the appropriate
// association.
func MOIDForUUID(client *govmomi.Client, uuid string) (MOIDForUUIDResult, error) {
	vm, err := FromUUID(client, uuid)
	if err != nil {
		return MOIDForUUIDResult{}, err
	}
	return MOIDForUUIDResult{
		UUID: uuid,
		MOID: vm.Reference().Value,
	}, nil
}

// UUIDForMOID returns the managed object reference ID for a specific virtual
// machine MOID and returns a MOIDForUUIDResult with the appropriate
// association.
func UUIDForMOID(client *govmomi.Client, moid string) (MOIDForUUIDResult, error) {
	vm, err := FromMOID(client, moid)
	if err != nil {
		return MOIDForUUIDResult{}, err
	}
	props, err := Properties(vm)
	if err != nil {
		return MOIDForUUIDResult{}, err
	}
	return MOIDForUUIDResult{
		UUID: props.Config.Uuid,
		MOID: vm.Reference().Value,
	}, nil
}

// MOIDsForUUIDs returns a MOIDForUUIDResults for a list of UUIDs. If one UUID
// cannot be found, an error is returned. There are no partial results
// returned.
func MOIDsForUUIDs(client *govmomi.Client, uuids []string) (MOIDForUUIDResults, error) {
	var results MOIDForUUIDResults
	for _, uuid := range uuids {
		result, err := MOIDForUUID(client, uuid)
		if err != nil {
			return nil, err
		}
		results = append(results, result)
	}
	return results, nil
}

// UUIDsForMOIDs returns a MOIDForUUIDResults for a list of MOIDs. If one MOID
// cannot be found, an error is returned. There are no partial results
// returned.
func UUIDsForMOIDs(client *govmomi.Client, moids []string) (MOIDForUUIDResults, error) {
	var results MOIDForUUIDResults
	for _, uuid := range moids {
		result, err := UUIDForMOID(client, uuid)
		if err != nil {
			return nil, err
		}
		results = append(results, result)
	}
	return results, nil
}

// UUIDsForManagedObjectReferences returns a MOIDForUUIDResults for a list of
// ManagedObjectReferences. If one cannot be found, an error is returned. There
// are no partial results returned.
func UUIDsForManagedObjectReferences(client *govmomi.Client, refs []types.ManagedObjectReference) (MOIDForUUIDResults, error) {
	var moids []string
	for _, ref := range refs {
		moids = append(moids, ref.Value)
	}
	return UUIDsForMOIDs(client, moids)
}

// MOIDs returns all MOIDs in a MOIDForUUIDResults.
func (r MOIDForUUIDResults) MOIDs() []string {
	var moids []string
	for _, result := range r {
		moids = append(moids, result.MOID)
	}
	return moids
}

// ManagedObjectReferences returns all MOIDs in a MOIDForUUIDResults, as
// ManagedObjectReferences as type VirtualMachine.
func (r MOIDForUUIDResults) ManagedObjectReferences() []types.ManagedObjectReference {
	var refs []types.ManagedObjectReference
	for _, result := range r {
		refs = append(refs, types.ManagedObjectReference{
			Type:  "VirtualMachine",
			Value: result.MOID,
		})
	}
	return refs
}

// UUIDs returns all UUIDs in a MOIDForUUIDResults.
func (r MOIDForUUIDResults) UUIDs() []string {
	var uuids []string
	for _, result := range r {
		uuids = append(uuids, result.UUID)
	}
	return uuids
}
=======
package virtualmachine

import (
	"context"
	"errors"
	"fmt"
	"log"
	"net"
	"strings"
	"time"

	"github.com/terraform-providers/terraform-provider-vsphere/vsphere/internal/helper/folder"
	"github.com/terraform-providers/terraform-provider-vsphere/vsphere/internal/helper/provider"
	"github.com/terraform-providers/terraform-provider-vsphere/vsphere/internal/helper/structure"
	"github.com/terraform-providers/terraform-provider-vsphere/vsphere/internal/helper/vappcontainer"
	"github.com/terraform-providers/terraform-provider-vsphere/vsphere/internal/helper/viapi"
	"github.com/vmware/govmomi"
	"github.com/vmware/govmomi/find"
	"github.com/vmware/govmomi/object"
	"github.com/vmware/govmomi/property"
	"github.com/vmware/govmomi/view"
	"github.com/vmware/govmomi/vim25/mo"
	"github.com/vmware/govmomi/vim25/types"
)

const powerOnWaitMilli = 500

var errGuestShutdownTimeout = errors.New("the VM did not power off within the specified amount of time")

// vmUUIDSearchIndexVersion denotes the minimum version we use the SearchIndex
// VM UUID search for. All versions lower than this use ContainerView to find
// the VM.
var vmUUIDSearchIndexVersion = viapi.VSphereVersion{
	Major: 6,
	Minor: 5,
}

// UUIDNotFoundError is an error type that is returned when a
// virtual machine could not be found by UUID.
type UUIDNotFoundError struct {
	s string
}

// Error implements error for UUIDNotFoundError.
func (e *UUIDNotFoundError) Error() string {
	return e.s
}

// newUUIDNotFoundError returns a new UUIDNotFoundError with the
// text populated.
func newUUIDNotFoundError(s string) *UUIDNotFoundError {
	return &UUIDNotFoundError{
		s: s,
	}
}

// IsUUIDNotFoundError returns true if the error is a UUIDNotFoundError.
func IsUUIDNotFoundError(err error) bool {
	_, ok := err.(*UUIDNotFoundError)
	return ok
}

// FromUUID locates a virtualMachine by its UUID.
func FromUUID(client *govmomi.Client, uuid string) (*object.VirtualMachine, error) {
	log.Printf("[DEBUG] Locating virtual machine with UUID %q", uuid)

	ctx, cancel := context.WithTimeout(context.Background(), provider.DefaultAPITimeout)
	defer cancel()

	var result object.Reference
	var err error
	version := viapi.ParseVersionFromClient(client)
	expected := vmUUIDSearchIndexVersion
	expected.Product = version.Product
	if version.Older(expected) {
		result, err = virtualMachineFromContainerView(ctx, client, uuid)
	} else {
		result, err = virtualMachineFromSearchIndex(ctx, client, uuid)
	}

	if err != nil {
		return nil, err
	}

	// We need to filter our object through finder to ensure that the
	// InventoryPath field is populated, or else functions that depend on this
	// being present will fail.
	finder := find.NewFinder(client.Client, false)

	vm, err := finder.ObjectReference(ctx, result.Reference())
	if err != nil {
		return nil, err
	}

	// Should be safe to return here. If our reference returned here and is not a
	// VM, then we have bigger problems and to be honest we should be panicking
	// anyway.
	log.Printf("[DEBUG] VM %q found for UUID %q", vm.(*object.VirtualMachine).InventoryPath, uuid)
	return vm.(*object.VirtualMachine), nil
}

// virtualMachineFromSearchIndex gets the virtual machine reference via the
// SearchIndex MO and is the method used to fetch UUIDs on newer versions of
// vSphere.
func virtualMachineFromSearchIndex(ctx context.Context, client *govmomi.Client, uuid string) (object.Reference, error) {
	log.Printf("[DEBUG] Using SearchIndex to look up UUID %q", uuid)
	search := object.NewSearchIndex(client.Client)
	result, err := search.FindByUuid(ctx, nil, uuid, true, structure.BoolPtr(false))
	if err != nil {
		return nil, err
	}

	if result == nil {
		return nil, newUUIDNotFoundError(fmt.Sprintf("virtual machine with UUID %q not found", uuid))
	}

	return result, nil
}

// virtualMachineFromContainerView is a compatability method that is
// used when the version of vSphere is too old to support using SearchIndex's
// FindByUuid method correctly. This is mainly to facilitate the ability to use
// FromUUID to find both templates in addition to virtual machines, which
// historically was not supported by FindByUuid.
func virtualMachineFromContainerView(ctx context.Context, client *govmomi.Client, uuid string) (object.Reference, error) {
	log.Printf("[DEBUG] Using ContainerView to look up UUID %q", uuid)
	m := view.NewManager(client.Client)

	v, err := m.CreateContainerView(ctx, client.ServiceContent.RootFolder, []string{"VirtualMachine"}, true)
	if err != nil {
		return nil, err
	}

	defer func() {
		if err = v.Destroy(ctx); err != nil {
			log.Printf("[DEBUG] virtualMachineFromContainerView: Unexpected error destroying container view: %s", err)
		}
	}()

	var vms, results []mo.VirtualMachine
	err = v.Retrieve(ctx, []string{"VirtualMachine"}, []string{"config.uuid"}, &results)
	if err != nil {
		return nil, err
	}

	for _, result := range results {
		if result.Config == nil {
			continue
		}
		if result.Config.Uuid == uuid {
			vms = append(vms, result)
		}
	}

	switch {
	case len(vms) < 1:
		return nil, newUUIDNotFoundError(fmt.Sprintf("virtual machine with UUID %q not found", uuid))
	case len(vms) > 1:
		return nil, fmt.Errorf("multiple virtual machines with UUID %q found", uuid)
	}

	return object.NewReference(client.Client, vms[0].Self), nil
}

// FromMOID locates a virtualMachine by its managed
// object reference ID.
func FromMOID(client *govmomi.Client, id string) (*object.VirtualMachine, error) {
	finder := find.NewFinder(client.Client, false)

	ref := types.ManagedObjectReference{
		Type:  "VirtualMachine",
		Value: id,
	}

	ctx, cancel := context.WithTimeout(context.Background(), provider.DefaultAPITimeout)
	defer cancel()
	vm, err := finder.ObjectReference(ctx, ref)
	if err != nil {
		return nil, err
	}
	// Should be safe to return here. If our reference returned here and is not a
	// VM, then we have bigger problems and to be honest we should be panicking
	// anyway.
	return vm.(*object.VirtualMachine), nil
}

// FromPath returns a VirtualMachine via its supplied path.
func FromPath(client *govmomi.Client, path string, dc *object.Datacenter) (*object.VirtualMachine, error) {
	finder := find.NewFinder(client.Client, false)
	if dc != nil {
		finder.SetDatacenter(dc)
	}

	ctx, cancel := context.WithTimeout(context.Background(), provider.DefaultAPITimeout)
	defer cancel()
	return finder.VirtualMachine(ctx, path)
}

// Properties is a convenience method that wraps fetching the
// VirtualMachine MO from its higher-level object.
func Properties(vm *object.VirtualMachine) (*mo.VirtualMachine, error) {
	log.Printf("[DEBUG] Fetching properties for VM %q", vm.InventoryPath)
	ctx, cancel := context.WithTimeout(context.Background(), provider.DefaultAPITimeout)
	defer cancel()
	var props mo.VirtualMachine
	if err := vm.Properties(ctx, vm.Reference(), nil, &props); err != nil {
		return nil, err
	}
	return &props, nil
}

// WaitForGuestIP waits for a virtual machine to have an IP address.
//
// The timeout is specified in minutes. If zero or a negative value is passed,
// the waiter returns without error immediately.
func WaitForGuestIP(client *govmomi.Client, vm *object.VirtualMachine, timeout int, ignoredGuestIPs []interface{}) error {
	if timeout < 1 {
		log.Printf("[DEBUG] Skipping IP waiter for VM %q", vm.InventoryPath)
		return nil
	}
	log.Printf(
		"[DEBUG] Waiting for an available IP address on VM %q (timeout = %dm)",
		vm.InventoryPath,
		timeout,
	)

	p := client.PropertyCollector()
	ctx, cancel := context.WithTimeout(context.Background(), time.Minute*time.Duration(timeout))
	defer cancel()

	err := property.Wait(ctx, p, vm.Reference(), []string{"guest.ipAddress"}, func(pc []types.PropertyChange) bool {
		for _, c := range pc {
			if c.Op != types.PropertyChangeOpAssign {
				continue
			}

			if c.Val == nil {
				continue
			}

			ip := net.ParseIP(c.Val.(string))
			if skipIPAddrForWaiter(ip, ignoredGuestIPs) {
				continue
			}

			return true
		}

		return false
	})

	if err != nil {
		// Provide a friendly error message if we timed out waiting for a routable IP.
		if ctx.Err() == context.DeadlineExceeded {
			return errors.New("timeout waiting for an available IP address")
		}
		return err
	}

	log.Printf("[DEBUG] IP address is now available for VM %q", vm.InventoryPath)
	return nil
}

// WaitForGuestNet waits for a virtual machine to have routable network
// access. This is denoted as a gateway, and at least one IP address that can
// reach that gateway. This function supports both IPv4 and IPv6, and returns
// the moment either stack is routable - it doesn't wait for both.
//
// The timeout is specified in minutes. If zero or a negative value is passed,
// the waiter returns without error immediately.
func WaitForGuestNet(client *govmomi.Client, vm *object.VirtualMachine, routable bool, timeout int, ignoredGuestIPs []interface{}) error {
	if timeout < 1 {
		log.Printf("[DEBUG] Skipping network waiter for VM %q", vm.InventoryPath)
		return nil
	}
	log.Printf(
		"[DEBUG] Waiting for an available IP address on VM %q (routable= %t, timeout = %dm)",
		vm.InventoryPath,
		routable,
		timeout,
	)
	var v4gw, v6gw net.IP

	p := client.PropertyCollector()
	ctx, cancel := context.WithTimeout(context.Background(), time.Minute*time.Duration(timeout))
	defer cancel()

	err := property.Wait(ctx, p, vm.Reference(), []string{"guest.net", "guest.ipStack"}, func(pc []types.PropertyChange) bool {
		for _, c := range pc {
			if c.Op != types.PropertyChangeOpAssign {
				continue
			}

			switch v := c.Val.(type) {
			case types.ArrayOfGuestStackInfo:
				for _, s := range v.GuestStackInfo {
					if s.IpRouteConfig != nil {
						for _, r := range s.IpRouteConfig.IpRoute {
							switch r.Network {
							case "0.0.0.0":
								v4gw = net.ParseIP(r.Gateway.IpAddress)
							case "::":
								v6gw = net.ParseIP(r.Gateway.IpAddress)
							}
						}
					}
				}
			case types.ArrayOfGuestNicInfo:
				for _, n := range v.GuestNicInfo {
					if n.IpConfig != nil {
						for _, addr := range n.IpConfig.IpAddress {
							ip := net.ParseIP(addr.IpAddress)
							if skipIPAddrForWaiter(ip, ignoredGuestIPs) {
								continue
							}
							if !routable {
								// We are done. The rest of this block concerns itself with
								// checking for a routable address, but the waiter has been
								// flagged to not wait for one.
								return true
							}
							var mask net.IPMask
							if ip.To4() != nil {
								mask = net.CIDRMask(int(addr.PrefixLength), 32)
							} else {
								mask = net.CIDRMask(int(addr.PrefixLength), 128)
							}
							if ip.Mask(mask).Equal(v4gw.Mask(mask)) || ip.Mask(mask).Equal(v6gw.Mask(mask)) {
								return true
							}
						}
					}
				}
			}
		}

		return false
	})

	if err != nil {
		// Provide a friendly error message if we timed out waiting for a routable IP.
		if ctx.Err() == context.DeadlineExceeded {
			return errors.New("timeout waiting for an available IP address")
		}
		return err
	}

	log.Printf("[DEBUG] IP address(es) is/are now available for VM %q", vm.InventoryPath)
	return nil
}

func skipIPAddrForWaiter(ip net.IP, ignoredGuestIPs []interface{}) bool {
	switch {
	case ip.IsLinkLocalMulticast():
		fallthrough
	case ip.IsLinkLocalUnicast():
		fallthrough
	case ip.IsLoopback():
		fallthrough
	case ip.IsMulticast():
		return true
	default:
		// ignoredGuestIPs pre-validated by Schema!
		for _, ignoredGuestIP := range ignoredGuestIPs {
			if strings.Contains(ignoredGuestIP.(string), "/") {
				_, ignoredIPNet, _ := net.ParseCIDR(ignoredGuestIP.(string))
				if ignoredIPNet.Contains(ip) {
					return true
				}
			} else if net.ParseIP(ignoredGuestIP.(string)).Equal(ip) {
				return true
			}
		}
	}

	return false
}

func blockUntilReadyForMethod(method string, vm *object.VirtualMachine, waitFor time.Duration) error {
	log.Printf("[DEBUG] blockUntilReadyForMethod: Going to block until %q is no longer in the Disabled Methods list for vm %s", method, vm.Reference().Value)
	ctx, cancel := context.WithTimeout(context.TODO(), waitFor)
	defer cancel()

	for {
		vprops, err := Properties(vm)
		if err != nil {
			return fmt.Errorf("cannot fetch properties of created virtual machine: %s", err)
		}
		stillPending := false
		for _, methodName := range vprops.DisabledMethod {
			if methodName == method {
				stillPending = true
				break
			}
		}

		if !stillPending {
			log.Printf("[DEBUG] blockUntilReadyForMethod: %q no longer disabled for vm %s", method, vm.Reference().Value)
			break
		}

		select {
		case <-time.After(5 * time.Second):
			log.Printf("[DEBUG] blockUntilReadyForMethod: %q still disabled for vm %s, about to check again", method, vm.Reference().Value)
		case <-ctx.Done():
			return fmt.Errorf("blockUntilReadyForMethod: timed out while waiting for %q to become available for vm %s", method, vm.Reference().Value)
		}
	}

	return nil
}

// Create wraps the creation of a virtual machine and the subsequent waiting of
// the task. A higher-level virtual machine object is returned.
func Create(c *govmomi.Client, f *object.Folder, s types.VirtualMachineConfigSpec, p *object.ResourcePool, h *object.HostSystem) (*object.VirtualMachine, error) {
	log.Printf("[DEBUG] Creating virtual machine %q", fmt.Sprintf("%s/%s", f.InventoryPath, s.Name))
	ctx, cancel := context.WithTimeout(context.Background(), provider.DefaultAPITimeout)
	defer cancel()
	var task *object.Task
	// Check to see if the resource pool is a vApp
	vc, err := vappcontainer.FromID(c, p.Reference().Value)
	if err != nil {
		if !viapi.IsManagedObjectNotFoundError(err) {
			return nil, err
		}
		task, err = f.CreateVM(ctx, s, p, h)
	} else {
		task, err = vc.CreateChildVM(ctx, s, h)
	}
	if err != nil {
		return nil, err
	}
	tctx, tcancel := context.WithTimeout(context.Background(), provider.DefaultAPITimeout)
	defer tcancel()
	result, err := task.WaitForResult(tctx, nil)
	if err != nil {
		return nil, err
	}
	log.Printf("[DEBUG] Virtual machine %q: creation complete (MOID: %q)", fmt.Sprintf("%s/%s", f.InventoryPath, s.Name), result.Result.(types.ManagedObjectReference).Value)
	return FromMOID(c, result.Result.(types.ManagedObjectReference).Value)
}

// Clone wraps the creation of a virtual machine and the subsequent waiting of
// the task. A higher-level virtual machine object is returned.
func Clone(c *govmomi.Client, src *object.VirtualMachine, f *object.Folder, name string, spec types.VirtualMachineCloneSpec, timeout int) (*object.VirtualMachine, error) {
	log.Printf("[DEBUG] Cloning virtual machine %q", fmt.Sprintf("%s/%s", f.InventoryPath, name))
	ctx, cancel := context.WithTimeout(context.Background(), time.Minute*time.Duration(timeout))
	defer cancel()
	task, err := src.Clone(ctx, f, name, spec)
	if err != nil {
		if ctx.Err() == context.DeadlineExceeded {
			err = errors.New("timeout waiting for clone to complete")
		}
		return nil, err
	}
	result, err := task.WaitForResult(ctx, nil)
	if err != nil {
		if ctx.Err() == context.DeadlineExceeded {
			err = errors.New("timeout waiting for clone to complete")
		}
		return nil, err
	}
	log.Printf("[DEBUG] Virtual machine %q: clone complete (MOID: %q)", fmt.Sprintf("%s/%s", f.InventoryPath, name), result.Result.(types.ManagedObjectReference).Value)
	return FromMOID(c, result.Result.(types.ManagedObjectReference).Value)
}

// Customize wraps the customization of a virtual machine and the subsequent
// waiting of the task.
func Customize(vm *object.VirtualMachine, spec types.CustomizationSpec) error {
	log.Printf("[DEBUG] Sending customization spec to virtual machine %q", vm.InventoryPath)
	ctx, cancel := context.WithTimeout(context.Background(), provider.DefaultAPITimeout)
	defer cancel()
	task, err := vm.Customize(ctx, spec)
	if err != nil {
		return err
	}
	tctx, tcancel := context.WithTimeout(context.Background(), provider.DefaultAPITimeout)
	defer tcancel()
	return task.Wait(tctx)
}

// PowerOn wraps powering on a VM and the waiting for the subsequent task.
func PowerOn(vm *object.VirtualMachine) error {
	log.Printf("[DEBUG] Powering on virtual machine %q", vm.InventoryPath)
	ctx, cancel := context.WithTimeout(context.Background(), provider.DefaultAPITimeout)
	defer cancel()

	err := blockUntilReadyForMethod("PowerOnVM_Task", vm, provider.DefaultAPITimeout)
	if err != nil {
		return err
	}

	// This is the controversial part. Although we take every precaution to make sure the VM
	// is in a state that can be started we have noticed that vsphere will randomly fail to
	// power on the vm with "InvalidState" errors.
	//
	// We're adding a small delay here to avoid this issue.
	time.Sleep(powerOnWaitMilli * time.Millisecond)

	task, err := vm.PowerOn(ctx)
	if err != nil {
		return err
	}
	tctx, tcancel := context.WithTimeout(context.Background(), provider.DefaultAPITimeout)
	defer tcancel()
	return task.Wait(tctx)
}

// PowerOff wraps powering off a VM and the waiting for the subsequent task.
func PowerOff(vm *object.VirtualMachine) error {
	log.Printf("[DEBUG] Forcing power off of virtual machine of %q", vm.InventoryPath)
	ctx, cancel := context.WithTimeout(context.Background(), provider.DefaultAPITimeout)
	defer cancel()
	task, err := vm.PowerOff(ctx)
	if err != nil {
		return err
	}
	tctx, tcancel := context.WithTimeout(context.Background(), provider.DefaultAPITimeout)
	defer tcancel()
	return task.Wait(tctx)
}

// ShutdownGuest wraps the graceful shutdown of a guest VM, and then waiting an
// appropriate amount of time for the guest power state to go to powered off.
// If the VM does not power off in the shutdown period specified by timeout (in
// minutes), an error is returned.
//
// The minimum value for timeout is 1 minute - setting to a 0 or negative value
// is not allowed and will just reset the timeout to the minimum.
func ShutdownGuest(client *govmomi.Client, vm *object.VirtualMachine, timeout int) error {
	log.Printf("[DEBUG] Attempting guest shutdown of virtual machine %q", vm.InventoryPath)
	sctx, scancel := context.WithTimeout(context.Background(), provider.DefaultAPITimeout)
	defer scancel()
	if err := vm.ShutdownGuest(sctx); err != nil {
		return err
	}

	// We now wait on VM power state to be powerOff, via a property collector that waits on power state.
	p := client.PropertyCollector()
	if timeout < 1 {
		timeout = 1
	}
	pctx, pcancel := context.WithTimeout(context.Background(), time.Minute*time.Duration(timeout))
	defer pcancel()

	err := property.Wait(pctx, p, vm.Reference(), []string{"runtime.powerState"}, func(pc []types.PropertyChange) bool {
		for _, c := range pc {
			if c.Op != types.PropertyChangeOpAssign {
				continue
			}

			switch v := c.Val.(type) {
			case types.VirtualMachinePowerState:
				if v == types.VirtualMachinePowerStatePoweredOff {
					return true
				}
			}
		}

		return false
	})

	if err != nil {
		// Provide a friendly error message if we timed out waiting for a shutdown.
		if pctx.Err() == context.DeadlineExceeded {
			return errGuestShutdownTimeout
		}
		return err
	}
	return nil
}

// GracefulPowerOff is a meta-operation that handles powering down of virtual
// machines. A graceful shutdown is attempted first if possible (VMware tools
// is installed, and the guest state is not suspended), and then, if allowed, a
// power-off is forced if that fails.
func GracefulPowerOff(client *govmomi.Client, vm *object.VirtualMachine, timeout int, force bool) error {
	vprops, err := Properties(vm)
	if err != nil {
		return err
	}
	// First we attempt a guest shutdown if we have VMware tools and if the VM is
	// actually powered on (we don't expect that a graceful shutdown would
	// complete on a suspended VM, so there's really no point in trying).
	if vprops.Runtime.PowerState == types.VirtualMachinePowerStatePoweredOn && vprops.Guest != nil && vprops.Guest.ToolsRunningStatus == string(types.VirtualMachineToolsRunningStatusGuestToolsRunning) {
		if err := ShutdownGuest(client, vm, timeout); err != nil {
			if err == errGuestShutdownTimeout && !force {
				return err
			}
		} else {
			return nil
		}
	}
	// If the guest shutdown failed (and we were allowed to proceed), or
	// conditions did not satisfy the criteria for a graceful shutdown, do a full
	// power-off of the VM.
	return PowerOff(vm)
}

// MoveToFolder moves a virtual machine to the specified folder.
func MoveToFolder(client *govmomi.Client, vm *object.VirtualMachine, relative string) error {
	log.Printf("[DEBUG] Moving virtual %q to VM path %q", vm.InventoryPath, relative)
	f, err := folder.VirtualMachineFolderFromObject(client, vm, relative)
	if err != nil {
		return err
	}
	return folder.MoveObjectTo(vm.Reference(), f)
}

// Reconfigure wraps the Reconfigure task and the subsequent waiting for
// the task to complete.
func Reconfigure(vm *object.VirtualMachine, spec types.VirtualMachineConfigSpec) error {
	log.Printf("[DEBUG] Reconfiguring virtual machine %q", vm.InventoryPath)
	ctx, cancel := context.WithTimeout(context.Background(), provider.DefaultAPITimeout)
	defer cancel()
	task, err := vm.Reconfigure(ctx, spec)
	if err != nil {
		return err
	}
	tctx, tcancel := context.WithTimeout(context.Background(), provider.DefaultAPITimeout)
	defer tcancel()
	return task.Wait(tctx)
}

// Relocate wraps the Relocate task and the subsequent waiting for the task to
// complete.
func Relocate(vm *object.VirtualMachine, spec types.VirtualMachineRelocateSpec, timeout int) error {
	log.Printf("[DEBUG] Beginning migration of virtual machine %q (timeout %d)", vm.InventoryPath, timeout)
	ctx, cancel := context.WithTimeout(context.Background(), time.Minute*time.Duration(timeout))
	defer cancel()
	task, err := vm.Relocate(ctx, spec, "")
	if err != nil {
		return err
	}
	if err := task.Wait(ctx); err != nil {
		// Provide a friendly error message if we timed out waiting for the migration.
		if ctx.Err() == context.DeadlineExceeded {
			return errors.New("timeout waiting for migration to complete")
		}
	}
	return nil
}

// Destroy wraps the Destroy task and the subsequent waiting for the task to
// complete.
func Destroy(vm *object.VirtualMachine) error {
	log.Printf("[DEBUG] Deleting virtual machine %q", vm.InventoryPath)
	ctx, cancel := context.WithTimeout(context.Background(), provider.DefaultAPITimeout)
	defer cancel()
	task, err := vm.Destroy(ctx)
	if err != nil {
		return err
	}
	tctx, tcancel := context.WithTimeout(context.Background(), provider.DefaultAPITimeout)
	defer tcancel()
	return task.Wait(tctx)
}

// MOIDForUUIDResult is a struct that holds a virtual machine UUID -> MOID
// association, designed to be used as a helper for mass returning the results
// of translating multiple UUIDs to managed object IDs for various virtual
// machine operations.
type MOIDForUUIDResult struct {
	// The UUID of a virtual machine.
	UUID string

	// The matching managed object reference ID for the virtual machine at the ID
	// referenced by UUID.
	MOID string
}

// MOIDForUUIDResults is a slice that holds multiple MOIDForUUIDResult structs.
type MOIDForUUIDResults []MOIDForUUIDResult

// MOIDForUUID returns the managed object reference ID for a specific virtual
// machine UUID and returns a MOIDForUUIDResult with the appropriate
// association.
func MOIDForUUID(client *govmomi.Client, uuid string) (MOIDForUUIDResult, error) {
	vm, err := FromUUID(client, uuid)
	if err != nil {
		return MOIDForUUIDResult{}, err
	}
	return MOIDForUUIDResult{
		UUID: uuid,
		MOID: vm.Reference().Value,
	}, nil
}

// UUIDForMOID returns the managed object reference ID for a specific virtual
// machine MOID and returns a MOIDForUUIDResult with the appropriate
// association.
func UUIDForMOID(client *govmomi.Client, moid string) (MOIDForUUIDResult, error) {
	vm, err := FromMOID(client, moid)
	if err != nil {
		return MOIDForUUIDResult{}, err
	}
	props, err := Properties(vm)
	if err != nil {
		return MOIDForUUIDResult{}, err
	}
	return MOIDForUUIDResult{
		UUID: props.Config.Uuid,
		MOID: vm.Reference().Value,
	}, nil
}

// MOIDsForUUIDs returns a MOIDForUUIDResults for a list of UUIDs. If one UUID
// cannot be found, an error is returned. There are no partial results
// returned.
func MOIDsForUUIDs(client *govmomi.Client, uuids []string) (MOIDForUUIDResults, error) {
	var results MOIDForUUIDResults
	for _, uuid := range uuids {
		result, err := MOIDForUUID(client, uuid)
		if err != nil {
			return nil, err
		}
		results = append(results, result)
	}
	return results, nil
}

// UUIDsForMOIDs returns a MOIDForUUIDResults for a list of MOIDs. If one MOID
// cannot be found, an error is returned. There are no partial results
// returned.
func UUIDsForMOIDs(client *govmomi.Client, moids []string) (MOIDForUUIDResults, error) {
	var results MOIDForUUIDResults
	for _, uuid := range moids {
		result, err := UUIDForMOID(client, uuid)
		if err != nil {
			return nil, err
		}
		results = append(results, result)
	}
	return results, nil
}

// UUIDsForManagedObjectReferences returns a MOIDForUUIDResults for a list of
// ManagedObjectReferences. If one cannot be found, an error is returned. There
// are no partial results returned.
func UUIDsForManagedObjectReferences(client *govmomi.Client, refs []types.ManagedObjectReference) (MOIDForUUIDResults, error) {
	var moids []string
	for _, ref := range refs {
		moids = append(moids, ref.Value)
	}
	return UUIDsForMOIDs(client, moids)
}

// MOIDs returns all MOIDs in a MOIDForUUIDResults.
func (r MOIDForUUIDResults) MOIDs() []string {
	var moids []string
	for _, result := range r {
		moids = append(moids, result.MOID)
	}
	return moids
}

// ManagedObjectReferences returns all MOIDs in a MOIDForUUIDResults, as
// ManagedObjectReferences as type VirtualMachine.
func (r MOIDForUUIDResults) ManagedObjectReferences() []types.ManagedObjectReference {
	var refs []types.ManagedObjectReference
	for _, result := range r {
		refs = append(refs, types.ManagedObjectReference{
			Type:  "VirtualMachine",
			Value: result.MOID,
		})
	}
	return refs
}

// UUIDs returns all UUIDs in a MOIDForUUIDResults.
func (r MOIDForUUIDResults) UUIDs() []string {
	var uuids []string
	for _, result := range r {
		uuids = append(uuids, result.UUID)
	}
	return uuids
}
>>>>>>> 65305189
<|MERGE_RESOLUTION|>--- conflicted
+++ resolved
@@ -1,4 +1,3 @@
-<<<<<<< HEAD
 package virtualmachine
 
 import (
@@ -7,6 +6,7 @@
 	"fmt"
 	"log"
 	"net"
+	"strings"
 	"time"
 
 	"github.com/terraform-providers/terraform-provider-vsphere/vsphere/internal/helper/folder"
@@ -22,6 +22,8 @@
 	"github.com/vmware/govmomi/vim25/mo"
 	"github.com/vmware/govmomi/vim25/types"
 )
+
+const powerOnWaitMilli = 500
 
 var errGuestShutdownTimeout = errors.New("the VM did not power off within the specified amount of time")
 
@@ -358,14 +360,54 @@
 	case ip.IsMulticast():
 		return true
 	default:
+		// ignoredGuestIPs pre-validated by Schema!
 		for _, ignoredGuestIP := range ignoredGuestIPs {
-			if ip.String() == ignoredGuestIP.(string) {
+			if strings.Contains(ignoredGuestIP.(string), "/") {
+				_, ignoredIPNet, _ := net.ParseCIDR(ignoredGuestIP.(string))
+				if ignoredIPNet.Contains(ip) {
+					return true
+				}
+			} else if net.ParseIP(ignoredGuestIP.(string)).Equal(ip) {
 				return true
 			}
 		}
 	}
 
 	return false
+}
+
+func blockUntilReadyForMethod(method string, vm *object.VirtualMachine, waitFor time.Duration) error {
+	log.Printf("[DEBUG] blockUntilReadyForMethod: Going to block until %q is no longer in the Disabled Methods list for vm %s", method, vm.Reference().Value)
+	ctx, cancel := context.WithTimeout(context.TODO(), waitFor)
+	defer cancel()
+
+	for {
+		vprops, err := Properties(vm)
+		if err != nil {
+			return fmt.Errorf("cannot fetch properties of created virtual machine: %s", err)
+		}
+		stillPending := false
+		for _, methodName := range vprops.DisabledMethod {
+			if methodName == method {
+				stillPending = true
+				break
+			}
+		}
+
+		if !stillPending {
+			log.Printf("[DEBUG] blockUntilReadyForMethod: %q no longer disabled for vm %s", method, vm.Reference().Value)
+			break
+		}
+
+		select {
+		case <-time.After(5 * time.Second):
+			log.Printf("[DEBUG] blockUntilReadyForMethod: %q still disabled for vm %s, about to check again", method, vm.Reference().Value)
+		case <-ctx.Done():
+			return fmt.Errorf("blockUntilReadyForMethod: timed out while waiting for %q to become available for vm %s", method, vm.Reference().Value)
+		}
+	}
+
+	return nil
 }
 
 // Create wraps the creation of a virtual machine and the subsequent waiting of
@@ -466,6 +508,19 @@
 	log.Printf("[DEBUG] Powering on virtual machine %q", vm.InventoryPath)
 	ctx, cancel := context.WithTimeout(context.Background(), provider.DefaultAPITimeout)
 	defer cancel()
+
+	err := blockUntilReadyForMethod("PowerOnVM_Task", vm, provider.DefaultAPITimeout)
+	if err != nil {
+		return err
+	}
+
+	// This is the controversial part. Although we take every precaution to make sure the VM
+	// is in a state that can be started we have noticed that vsphere will randomly fail to
+	// power on the vm with "InvalidState" errors.
+	//
+	// We're adding a small delay here to avoid this issue.
+	time.Sleep(powerOnWaitMilli * time.Millisecond)
+
 	task, err := vm.PowerOn(ctx)
 	if err != nil {
 		return err
@@ -743,783 +798,4 @@
 		uuids = append(uuids, result.UUID)
 	}
 	return uuids
-}
-=======
-package virtualmachine
-
-import (
-	"context"
-	"errors"
-	"fmt"
-	"log"
-	"net"
-	"strings"
-	"time"
-
-	"github.com/terraform-providers/terraform-provider-vsphere/vsphere/internal/helper/folder"
-	"github.com/terraform-providers/terraform-provider-vsphere/vsphere/internal/helper/provider"
-	"github.com/terraform-providers/terraform-provider-vsphere/vsphere/internal/helper/structure"
-	"github.com/terraform-providers/terraform-provider-vsphere/vsphere/internal/helper/vappcontainer"
-	"github.com/terraform-providers/terraform-provider-vsphere/vsphere/internal/helper/viapi"
-	"github.com/vmware/govmomi"
-	"github.com/vmware/govmomi/find"
-	"github.com/vmware/govmomi/object"
-	"github.com/vmware/govmomi/property"
-	"github.com/vmware/govmomi/view"
-	"github.com/vmware/govmomi/vim25/mo"
-	"github.com/vmware/govmomi/vim25/types"
-)
-
-const powerOnWaitMilli = 500
-
-var errGuestShutdownTimeout = errors.New("the VM did not power off within the specified amount of time")
-
-// vmUUIDSearchIndexVersion denotes the minimum version we use the SearchIndex
-// VM UUID search for. All versions lower than this use ContainerView to find
-// the VM.
-var vmUUIDSearchIndexVersion = viapi.VSphereVersion{
-	Major: 6,
-	Minor: 5,
-}
-
-// UUIDNotFoundError is an error type that is returned when a
-// virtual machine could not be found by UUID.
-type UUIDNotFoundError struct {
-	s string
-}
-
-// Error implements error for UUIDNotFoundError.
-func (e *UUIDNotFoundError) Error() string {
-	return e.s
-}
-
-// newUUIDNotFoundError returns a new UUIDNotFoundError with the
-// text populated.
-func newUUIDNotFoundError(s string) *UUIDNotFoundError {
-	return &UUIDNotFoundError{
-		s: s,
-	}
-}
-
-// IsUUIDNotFoundError returns true if the error is a UUIDNotFoundError.
-func IsUUIDNotFoundError(err error) bool {
-	_, ok := err.(*UUIDNotFoundError)
-	return ok
-}
-
-// FromUUID locates a virtualMachine by its UUID.
-func FromUUID(client *govmomi.Client, uuid string) (*object.VirtualMachine, error) {
-	log.Printf("[DEBUG] Locating virtual machine with UUID %q", uuid)
-
-	ctx, cancel := context.WithTimeout(context.Background(), provider.DefaultAPITimeout)
-	defer cancel()
-
-	var result object.Reference
-	var err error
-	version := viapi.ParseVersionFromClient(client)
-	expected := vmUUIDSearchIndexVersion
-	expected.Product = version.Product
-	if version.Older(expected) {
-		result, err = virtualMachineFromContainerView(ctx, client, uuid)
-	} else {
-		result, err = virtualMachineFromSearchIndex(ctx, client, uuid)
-	}
-
-	if err != nil {
-		return nil, err
-	}
-
-	// We need to filter our object through finder to ensure that the
-	// InventoryPath field is populated, or else functions that depend on this
-	// being present will fail.
-	finder := find.NewFinder(client.Client, false)
-
-	vm, err := finder.ObjectReference(ctx, result.Reference())
-	if err != nil {
-		return nil, err
-	}
-
-	// Should be safe to return here. If our reference returned here and is not a
-	// VM, then we have bigger problems and to be honest we should be panicking
-	// anyway.
-	log.Printf("[DEBUG] VM %q found for UUID %q", vm.(*object.VirtualMachine).InventoryPath, uuid)
-	return vm.(*object.VirtualMachine), nil
-}
-
-// virtualMachineFromSearchIndex gets the virtual machine reference via the
-// SearchIndex MO and is the method used to fetch UUIDs on newer versions of
-// vSphere.
-func virtualMachineFromSearchIndex(ctx context.Context, client *govmomi.Client, uuid string) (object.Reference, error) {
-	log.Printf("[DEBUG] Using SearchIndex to look up UUID %q", uuid)
-	search := object.NewSearchIndex(client.Client)
-	result, err := search.FindByUuid(ctx, nil, uuid, true, structure.BoolPtr(false))
-	if err != nil {
-		return nil, err
-	}
-
-	if result == nil {
-		return nil, newUUIDNotFoundError(fmt.Sprintf("virtual machine with UUID %q not found", uuid))
-	}
-
-	return result, nil
-}
-
-// virtualMachineFromContainerView is a compatability method that is
-// used when the version of vSphere is too old to support using SearchIndex's
-// FindByUuid method correctly. This is mainly to facilitate the ability to use
-// FromUUID to find both templates in addition to virtual machines, which
-// historically was not supported by FindByUuid.
-func virtualMachineFromContainerView(ctx context.Context, client *govmomi.Client, uuid string) (object.Reference, error) {
-	log.Printf("[DEBUG] Using ContainerView to look up UUID %q", uuid)
-	m := view.NewManager(client.Client)
-
-	v, err := m.CreateContainerView(ctx, client.ServiceContent.RootFolder, []string{"VirtualMachine"}, true)
-	if err != nil {
-		return nil, err
-	}
-
-	defer func() {
-		if err = v.Destroy(ctx); err != nil {
-			log.Printf("[DEBUG] virtualMachineFromContainerView: Unexpected error destroying container view: %s", err)
-		}
-	}()
-
-	var vms, results []mo.VirtualMachine
-	err = v.Retrieve(ctx, []string{"VirtualMachine"}, []string{"config.uuid"}, &results)
-	if err != nil {
-		return nil, err
-	}
-
-	for _, result := range results {
-		if result.Config == nil {
-			continue
-		}
-		if result.Config.Uuid == uuid {
-			vms = append(vms, result)
-		}
-	}
-
-	switch {
-	case len(vms) < 1:
-		return nil, newUUIDNotFoundError(fmt.Sprintf("virtual machine with UUID %q not found", uuid))
-	case len(vms) > 1:
-		return nil, fmt.Errorf("multiple virtual machines with UUID %q found", uuid)
-	}
-
-	return object.NewReference(client.Client, vms[0].Self), nil
-}
-
-// FromMOID locates a virtualMachine by its managed
-// object reference ID.
-func FromMOID(client *govmomi.Client, id string) (*object.VirtualMachine, error) {
-	finder := find.NewFinder(client.Client, false)
-
-	ref := types.ManagedObjectReference{
-		Type:  "VirtualMachine",
-		Value: id,
-	}
-
-	ctx, cancel := context.WithTimeout(context.Background(), provider.DefaultAPITimeout)
-	defer cancel()
-	vm, err := finder.ObjectReference(ctx, ref)
-	if err != nil {
-		return nil, err
-	}
-	// Should be safe to return here. If our reference returned here and is not a
-	// VM, then we have bigger problems and to be honest we should be panicking
-	// anyway.
-	return vm.(*object.VirtualMachine), nil
-}
-
-// FromPath returns a VirtualMachine via its supplied path.
-func FromPath(client *govmomi.Client, path string, dc *object.Datacenter) (*object.VirtualMachine, error) {
-	finder := find.NewFinder(client.Client, false)
-	if dc != nil {
-		finder.SetDatacenter(dc)
-	}
-
-	ctx, cancel := context.WithTimeout(context.Background(), provider.DefaultAPITimeout)
-	defer cancel()
-	return finder.VirtualMachine(ctx, path)
-}
-
-// Properties is a convenience method that wraps fetching the
-// VirtualMachine MO from its higher-level object.
-func Properties(vm *object.VirtualMachine) (*mo.VirtualMachine, error) {
-	log.Printf("[DEBUG] Fetching properties for VM %q", vm.InventoryPath)
-	ctx, cancel := context.WithTimeout(context.Background(), provider.DefaultAPITimeout)
-	defer cancel()
-	var props mo.VirtualMachine
-	if err := vm.Properties(ctx, vm.Reference(), nil, &props); err != nil {
-		return nil, err
-	}
-	return &props, nil
-}
-
-// WaitForGuestIP waits for a virtual machine to have an IP address.
-//
-// The timeout is specified in minutes. If zero or a negative value is passed,
-// the waiter returns without error immediately.
-func WaitForGuestIP(client *govmomi.Client, vm *object.VirtualMachine, timeout int, ignoredGuestIPs []interface{}) error {
-	if timeout < 1 {
-		log.Printf("[DEBUG] Skipping IP waiter for VM %q", vm.InventoryPath)
-		return nil
-	}
-	log.Printf(
-		"[DEBUG] Waiting for an available IP address on VM %q (timeout = %dm)",
-		vm.InventoryPath,
-		timeout,
-	)
-
-	p := client.PropertyCollector()
-	ctx, cancel := context.WithTimeout(context.Background(), time.Minute*time.Duration(timeout))
-	defer cancel()
-
-	err := property.Wait(ctx, p, vm.Reference(), []string{"guest.ipAddress"}, func(pc []types.PropertyChange) bool {
-		for _, c := range pc {
-			if c.Op != types.PropertyChangeOpAssign {
-				continue
-			}
-
-			if c.Val == nil {
-				continue
-			}
-
-			ip := net.ParseIP(c.Val.(string))
-			if skipIPAddrForWaiter(ip, ignoredGuestIPs) {
-				continue
-			}
-
-			return true
-		}
-
-		return false
-	})
-
-	if err != nil {
-		// Provide a friendly error message if we timed out waiting for a routable IP.
-		if ctx.Err() == context.DeadlineExceeded {
-			return errors.New("timeout waiting for an available IP address")
-		}
-		return err
-	}
-
-	log.Printf("[DEBUG] IP address is now available for VM %q", vm.InventoryPath)
-	return nil
-}
-
-// WaitForGuestNet waits for a virtual machine to have routable network
-// access. This is denoted as a gateway, and at least one IP address that can
-// reach that gateway. This function supports both IPv4 and IPv6, and returns
-// the moment either stack is routable - it doesn't wait for both.
-//
-// The timeout is specified in minutes. If zero or a negative value is passed,
-// the waiter returns without error immediately.
-func WaitForGuestNet(client *govmomi.Client, vm *object.VirtualMachine, routable bool, timeout int, ignoredGuestIPs []interface{}) error {
-	if timeout < 1 {
-		log.Printf("[DEBUG] Skipping network waiter for VM %q", vm.InventoryPath)
-		return nil
-	}
-	log.Printf(
-		"[DEBUG] Waiting for an available IP address on VM %q (routable= %t, timeout = %dm)",
-		vm.InventoryPath,
-		routable,
-		timeout,
-	)
-	var v4gw, v6gw net.IP
-
-	p := client.PropertyCollector()
-	ctx, cancel := context.WithTimeout(context.Background(), time.Minute*time.Duration(timeout))
-	defer cancel()
-
-	err := property.Wait(ctx, p, vm.Reference(), []string{"guest.net", "guest.ipStack"}, func(pc []types.PropertyChange) bool {
-		for _, c := range pc {
-			if c.Op != types.PropertyChangeOpAssign {
-				continue
-			}
-
-			switch v := c.Val.(type) {
-			case types.ArrayOfGuestStackInfo:
-				for _, s := range v.GuestStackInfo {
-					if s.IpRouteConfig != nil {
-						for _, r := range s.IpRouteConfig.IpRoute {
-							switch r.Network {
-							case "0.0.0.0":
-								v4gw = net.ParseIP(r.Gateway.IpAddress)
-							case "::":
-								v6gw = net.ParseIP(r.Gateway.IpAddress)
-							}
-						}
-					}
-				}
-			case types.ArrayOfGuestNicInfo:
-				for _, n := range v.GuestNicInfo {
-					if n.IpConfig != nil {
-						for _, addr := range n.IpConfig.IpAddress {
-							ip := net.ParseIP(addr.IpAddress)
-							if skipIPAddrForWaiter(ip, ignoredGuestIPs) {
-								continue
-							}
-							if !routable {
-								// We are done. The rest of this block concerns itself with
-								// checking for a routable address, but the waiter has been
-								// flagged to not wait for one.
-								return true
-							}
-							var mask net.IPMask
-							if ip.To4() != nil {
-								mask = net.CIDRMask(int(addr.PrefixLength), 32)
-							} else {
-								mask = net.CIDRMask(int(addr.PrefixLength), 128)
-							}
-							if ip.Mask(mask).Equal(v4gw.Mask(mask)) || ip.Mask(mask).Equal(v6gw.Mask(mask)) {
-								return true
-							}
-						}
-					}
-				}
-			}
-		}
-
-		return false
-	})
-
-	if err != nil {
-		// Provide a friendly error message if we timed out waiting for a routable IP.
-		if ctx.Err() == context.DeadlineExceeded {
-			return errors.New("timeout waiting for an available IP address")
-		}
-		return err
-	}
-
-	log.Printf("[DEBUG] IP address(es) is/are now available for VM %q", vm.InventoryPath)
-	return nil
-}
-
-func skipIPAddrForWaiter(ip net.IP, ignoredGuestIPs []interface{}) bool {
-	switch {
-	case ip.IsLinkLocalMulticast():
-		fallthrough
-	case ip.IsLinkLocalUnicast():
-		fallthrough
-	case ip.IsLoopback():
-		fallthrough
-	case ip.IsMulticast():
-		return true
-	default:
-		// ignoredGuestIPs pre-validated by Schema!
-		for _, ignoredGuestIP := range ignoredGuestIPs {
-			if strings.Contains(ignoredGuestIP.(string), "/") {
-				_, ignoredIPNet, _ := net.ParseCIDR(ignoredGuestIP.(string))
-				if ignoredIPNet.Contains(ip) {
-					return true
-				}
-			} else if net.ParseIP(ignoredGuestIP.(string)).Equal(ip) {
-				return true
-			}
-		}
-	}
-
-	return false
-}
-
-func blockUntilReadyForMethod(method string, vm *object.VirtualMachine, waitFor time.Duration) error {
-	log.Printf("[DEBUG] blockUntilReadyForMethod: Going to block until %q is no longer in the Disabled Methods list for vm %s", method, vm.Reference().Value)
-	ctx, cancel := context.WithTimeout(context.TODO(), waitFor)
-	defer cancel()
-
-	for {
-		vprops, err := Properties(vm)
-		if err != nil {
-			return fmt.Errorf("cannot fetch properties of created virtual machine: %s", err)
-		}
-		stillPending := false
-		for _, methodName := range vprops.DisabledMethod {
-			if methodName == method {
-				stillPending = true
-				break
-			}
-		}
-
-		if !stillPending {
-			log.Printf("[DEBUG] blockUntilReadyForMethod: %q no longer disabled for vm %s", method, vm.Reference().Value)
-			break
-		}
-
-		select {
-		case <-time.After(5 * time.Second):
-			log.Printf("[DEBUG] blockUntilReadyForMethod: %q still disabled for vm %s, about to check again", method, vm.Reference().Value)
-		case <-ctx.Done():
-			return fmt.Errorf("blockUntilReadyForMethod: timed out while waiting for %q to become available for vm %s", method, vm.Reference().Value)
-		}
-	}
-
-	return nil
-}
-
-// Create wraps the creation of a virtual machine and the subsequent waiting of
-// the task. A higher-level virtual machine object is returned.
-func Create(c *govmomi.Client, f *object.Folder, s types.VirtualMachineConfigSpec, p *object.ResourcePool, h *object.HostSystem) (*object.VirtualMachine, error) {
-	log.Printf("[DEBUG] Creating virtual machine %q", fmt.Sprintf("%s/%s", f.InventoryPath, s.Name))
-	ctx, cancel := context.WithTimeout(context.Background(), provider.DefaultAPITimeout)
-	defer cancel()
-	var task *object.Task
-	// Check to see if the resource pool is a vApp
-	vc, err := vappcontainer.FromID(c, p.Reference().Value)
-	if err != nil {
-		if !viapi.IsManagedObjectNotFoundError(err) {
-			return nil, err
-		}
-		task, err = f.CreateVM(ctx, s, p, h)
-	} else {
-		task, err = vc.CreateChildVM(ctx, s, h)
-	}
-	if err != nil {
-		return nil, err
-	}
-	tctx, tcancel := context.WithTimeout(context.Background(), provider.DefaultAPITimeout)
-	defer tcancel()
-	result, err := task.WaitForResult(tctx, nil)
-	if err != nil {
-		return nil, err
-	}
-	log.Printf("[DEBUG] Virtual machine %q: creation complete (MOID: %q)", fmt.Sprintf("%s/%s", f.InventoryPath, s.Name), result.Result.(types.ManagedObjectReference).Value)
-	return FromMOID(c, result.Result.(types.ManagedObjectReference).Value)
-}
-
-// Clone wraps the creation of a virtual machine and the subsequent waiting of
-// the task. A higher-level virtual machine object is returned.
-func Clone(c *govmomi.Client, src *object.VirtualMachine, f *object.Folder, name string, spec types.VirtualMachineCloneSpec, timeout int) (*object.VirtualMachine, error) {
-	log.Printf("[DEBUG] Cloning virtual machine %q", fmt.Sprintf("%s/%s", f.InventoryPath, name))
-	ctx, cancel := context.WithTimeout(context.Background(), time.Minute*time.Duration(timeout))
-	defer cancel()
-	task, err := src.Clone(ctx, f, name, spec)
-	if err != nil {
-		if ctx.Err() == context.DeadlineExceeded {
-			err = errors.New("timeout waiting for clone to complete")
-		}
-		return nil, err
-	}
-	result, err := task.WaitForResult(ctx, nil)
-	if err != nil {
-		if ctx.Err() == context.DeadlineExceeded {
-			err = errors.New("timeout waiting for clone to complete")
-		}
-		return nil, err
-	}
-	log.Printf("[DEBUG] Virtual machine %q: clone complete (MOID: %q)", fmt.Sprintf("%s/%s", f.InventoryPath, name), result.Result.(types.ManagedObjectReference).Value)
-	return FromMOID(c, result.Result.(types.ManagedObjectReference).Value)
-}
-
-// Customize wraps the customization of a virtual machine and the subsequent
-// waiting of the task.
-func Customize(vm *object.VirtualMachine, spec types.CustomizationSpec) error {
-	log.Printf("[DEBUG] Sending customization spec to virtual machine %q", vm.InventoryPath)
-	ctx, cancel := context.WithTimeout(context.Background(), provider.DefaultAPITimeout)
-	defer cancel()
-	task, err := vm.Customize(ctx, spec)
-	if err != nil {
-		return err
-	}
-	tctx, tcancel := context.WithTimeout(context.Background(), provider.DefaultAPITimeout)
-	defer tcancel()
-	return task.Wait(tctx)
-}
-
-// PowerOn wraps powering on a VM and the waiting for the subsequent task.
-func PowerOn(vm *object.VirtualMachine) error {
-	log.Printf("[DEBUG] Powering on virtual machine %q", vm.InventoryPath)
-	ctx, cancel := context.WithTimeout(context.Background(), provider.DefaultAPITimeout)
-	defer cancel()
-
-	err := blockUntilReadyForMethod("PowerOnVM_Task", vm, provider.DefaultAPITimeout)
-	if err != nil {
-		return err
-	}
-
-	// This is the controversial part. Although we take every precaution to make sure the VM
-	// is in a state that can be started we have noticed that vsphere will randomly fail to
-	// power on the vm with "InvalidState" errors.
-	//
-	// We're adding a small delay here to avoid this issue.
-	time.Sleep(powerOnWaitMilli * time.Millisecond)
-
-	task, err := vm.PowerOn(ctx)
-	if err != nil {
-		return err
-	}
-	tctx, tcancel := context.WithTimeout(context.Background(), provider.DefaultAPITimeout)
-	defer tcancel()
-	return task.Wait(tctx)
-}
-
-// PowerOff wraps powering off a VM and the waiting for the subsequent task.
-func PowerOff(vm *object.VirtualMachine) error {
-	log.Printf("[DEBUG] Forcing power off of virtual machine of %q", vm.InventoryPath)
-	ctx, cancel := context.WithTimeout(context.Background(), provider.DefaultAPITimeout)
-	defer cancel()
-	task, err := vm.PowerOff(ctx)
-	if err != nil {
-		return err
-	}
-	tctx, tcancel := context.WithTimeout(context.Background(), provider.DefaultAPITimeout)
-	defer tcancel()
-	return task.Wait(tctx)
-}
-
-// ShutdownGuest wraps the graceful shutdown of a guest VM, and then waiting an
-// appropriate amount of time for the guest power state to go to powered off.
-// If the VM does not power off in the shutdown period specified by timeout (in
-// minutes), an error is returned.
-//
-// The minimum value for timeout is 1 minute - setting to a 0 or negative value
-// is not allowed and will just reset the timeout to the minimum.
-func ShutdownGuest(client *govmomi.Client, vm *object.VirtualMachine, timeout int) error {
-	log.Printf("[DEBUG] Attempting guest shutdown of virtual machine %q", vm.InventoryPath)
-	sctx, scancel := context.WithTimeout(context.Background(), provider.DefaultAPITimeout)
-	defer scancel()
-	if err := vm.ShutdownGuest(sctx); err != nil {
-		return err
-	}
-
-	// We now wait on VM power state to be powerOff, via a property collector that waits on power state.
-	p := client.PropertyCollector()
-	if timeout < 1 {
-		timeout = 1
-	}
-	pctx, pcancel := context.WithTimeout(context.Background(), time.Minute*time.Duration(timeout))
-	defer pcancel()
-
-	err := property.Wait(pctx, p, vm.Reference(), []string{"runtime.powerState"}, func(pc []types.PropertyChange) bool {
-		for _, c := range pc {
-			if c.Op != types.PropertyChangeOpAssign {
-				continue
-			}
-
-			switch v := c.Val.(type) {
-			case types.VirtualMachinePowerState:
-				if v == types.VirtualMachinePowerStatePoweredOff {
-					return true
-				}
-			}
-		}
-
-		return false
-	})
-
-	if err != nil {
-		// Provide a friendly error message if we timed out waiting for a shutdown.
-		if pctx.Err() == context.DeadlineExceeded {
-			return errGuestShutdownTimeout
-		}
-		return err
-	}
-	return nil
-}
-
-// GracefulPowerOff is a meta-operation that handles powering down of virtual
-// machines. A graceful shutdown is attempted first if possible (VMware tools
-// is installed, and the guest state is not suspended), and then, if allowed, a
-// power-off is forced if that fails.
-func GracefulPowerOff(client *govmomi.Client, vm *object.VirtualMachine, timeout int, force bool) error {
-	vprops, err := Properties(vm)
-	if err != nil {
-		return err
-	}
-	// First we attempt a guest shutdown if we have VMware tools and if the VM is
-	// actually powered on (we don't expect that a graceful shutdown would
-	// complete on a suspended VM, so there's really no point in trying).
-	if vprops.Runtime.PowerState == types.VirtualMachinePowerStatePoweredOn && vprops.Guest != nil && vprops.Guest.ToolsRunningStatus == string(types.VirtualMachineToolsRunningStatusGuestToolsRunning) {
-		if err := ShutdownGuest(client, vm, timeout); err != nil {
-			if err == errGuestShutdownTimeout && !force {
-				return err
-			}
-		} else {
-			return nil
-		}
-	}
-	// If the guest shutdown failed (and we were allowed to proceed), or
-	// conditions did not satisfy the criteria for a graceful shutdown, do a full
-	// power-off of the VM.
-	return PowerOff(vm)
-}
-
-// MoveToFolder moves a virtual machine to the specified folder.
-func MoveToFolder(client *govmomi.Client, vm *object.VirtualMachine, relative string) error {
-	log.Printf("[DEBUG] Moving virtual %q to VM path %q", vm.InventoryPath, relative)
-	f, err := folder.VirtualMachineFolderFromObject(client, vm, relative)
-	if err != nil {
-		return err
-	}
-	return folder.MoveObjectTo(vm.Reference(), f)
-}
-
-// Reconfigure wraps the Reconfigure task and the subsequent waiting for
-// the task to complete.
-func Reconfigure(vm *object.VirtualMachine, spec types.VirtualMachineConfigSpec) error {
-	log.Printf("[DEBUG] Reconfiguring virtual machine %q", vm.InventoryPath)
-	ctx, cancel := context.WithTimeout(context.Background(), provider.DefaultAPITimeout)
-	defer cancel()
-	task, err := vm.Reconfigure(ctx, spec)
-	if err != nil {
-		return err
-	}
-	tctx, tcancel := context.WithTimeout(context.Background(), provider.DefaultAPITimeout)
-	defer tcancel()
-	return task.Wait(tctx)
-}
-
-// Relocate wraps the Relocate task and the subsequent waiting for the task to
-// complete.
-func Relocate(vm *object.VirtualMachine, spec types.VirtualMachineRelocateSpec, timeout int) error {
-	log.Printf("[DEBUG] Beginning migration of virtual machine %q (timeout %d)", vm.InventoryPath, timeout)
-	ctx, cancel := context.WithTimeout(context.Background(), time.Minute*time.Duration(timeout))
-	defer cancel()
-	task, err := vm.Relocate(ctx, spec, "")
-	if err != nil {
-		return err
-	}
-	if err := task.Wait(ctx); err != nil {
-		// Provide a friendly error message if we timed out waiting for the migration.
-		if ctx.Err() == context.DeadlineExceeded {
-			return errors.New("timeout waiting for migration to complete")
-		}
-	}
-	return nil
-}
-
-// Destroy wraps the Destroy task and the subsequent waiting for the task to
-// complete.
-func Destroy(vm *object.VirtualMachine) error {
-	log.Printf("[DEBUG] Deleting virtual machine %q", vm.InventoryPath)
-	ctx, cancel := context.WithTimeout(context.Background(), provider.DefaultAPITimeout)
-	defer cancel()
-	task, err := vm.Destroy(ctx)
-	if err != nil {
-		return err
-	}
-	tctx, tcancel := context.WithTimeout(context.Background(), provider.DefaultAPITimeout)
-	defer tcancel()
-	return task.Wait(tctx)
-}
-
-// MOIDForUUIDResult is a struct that holds a virtual machine UUID -> MOID
-// association, designed to be used as a helper for mass returning the results
-// of translating multiple UUIDs to managed object IDs for various virtual
-// machine operations.
-type MOIDForUUIDResult struct {
-	// The UUID of a virtual machine.
-	UUID string
-
-	// The matching managed object reference ID for the virtual machine at the ID
-	// referenced by UUID.
-	MOID string
-}
-
-// MOIDForUUIDResults is a slice that holds multiple MOIDForUUIDResult structs.
-type MOIDForUUIDResults []MOIDForUUIDResult
-
-// MOIDForUUID returns the managed object reference ID for a specific virtual
-// machine UUID and returns a MOIDForUUIDResult with the appropriate
-// association.
-func MOIDForUUID(client *govmomi.Client, uuid string) (MOIDForUUIDResult, error) {
-	vm, err := FromUUID(client, uuid)
-	if err != nil {
-		return MOIDForUUIDResult{}, err
-	}
-	return MOIDForUUIDResult{
-		UUID: uuid,
-		MOID: vm.Reference().Value,
-	}, nil
-}
-
-// UUIDForMOID returns the managed object reference ID for a specific virtual
-// machine MOID and returns a MOIDForUUIDResult with the appropriate
-// association.
-func UUIDForMOID(client *govmomi.Client, moid string) (MOIDForUUIDResult, error) {
-	vm, err := FromMOID(client, moid)
-	if err != nil {
-		return MOIDForUUIDResult{}, err
-	}
-	props, err := Properties(vm)
-	if err != nil {
-		return MOIDForUUIDResult{}, err
-	}
-	return MOIDForUUIDResult{
-		UUID: props.Config.Uuid,
-		MOID: vm.Reference().Value,
-	}, nil
-}
-
-// MOIDsForUUIDs returns a MOIDForUUIDResults for a list of UUIDs. If one UUID
-// cannot be found, an error is returned. There are no partial results
-// returned.
-func MOIDsForUUIDs(client *govmomi.Client, uuids []string) (MOIDForUUIDResults, error) {
-	var results MOIDForUUIDResults
-	for _, uuid := range uuids {
-		result, err := MOIDForUUID(client, uuid)
-		if err != nil {
-			return nil, err
-		}
-		results = append(results, result)
-	}
-	return results, nil
-}
-
-// UUIDsForMOIDs returns a MOIDForUUIDResults for a list of MOIDs. If one MOID
-// cannot be found, an error is returned. There are no partial results
-// returned.
-func UUIDsForMOIDs(client *govmomi.Client, moids []string) (MOIDForUUIDResults, error) {
-	var results MOIDForUUIDResults
-	for _, uuid := range moids {
-		result, err := UUIDForMOID(client, uuid)
-		if err != nil {
-			return nil, err
-		}
-		results = append(results, result)
-	}
-	return results, nil
-}
-
-// UUIDsForManagedObjectReferences returns a MOIDForUUIDResults for a list of
-// ManagedObjectReferences. If one cannot be found, an error is returned. There
-// are no partial results returned.
-func UUIDsForManagedObjectReferences(client *govmomi.Client, refs []types.ManagedObjectReference) (MOIDForUUIDResults, error) {
-	var moids []string
-	for _, ref := range refs {
-		moids = append(moids, ref.Value)
-	}
-	return UUIDsForMOIDs(client, moids)
-}
-
-// MOIDs returns all MOIDs in a MOIDForUUIDResults.
-func (r MOIDForUUIDResults) MOIDs() []string {
-	var moids []string
-	for _, result := range r {
-		moids = append(moids, result.MOID)
-	}
-	return moids
-}
-
-// ManagedObjectReferences returns all MOIDs in a MOIDForUUIDResults, as
-// ManagedObjectReferences as type VirtualMachine.
-func (r MOIDForUUIDResults) ManagedObjectReferences() []types.ManagedObjectReference {
-	var refs []types.ManagedObjectReference
-	for _, result := range r {
-		refs = append(refs, types.ManagedObjectReference{
-			Type:  "VirtualMachine",
-			Value: result.MOID,
-		})
-	}
-	return refs
-}
-
-// UUIDs returns all UUIDs in a MOIDForUUIDResults.
-func (r MOIDForUUIDResults) UUIDs() []string {
-	var uuids []string
-	for _, result := range r {
-		uuids = append(uuids, result.UUID)
-	}
-	return uuids
-}
->>>>>>> 65305189
+}