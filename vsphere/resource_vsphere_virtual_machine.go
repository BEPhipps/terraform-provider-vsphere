--- conflicted
+++ resolved
@@ -1,3268 +1,1813 @@
-<<<<<<< HEAD
-package vsphere
-
-import (
-	"errors"
-	"fmt"
-	"log"
-	"strings"
-
-	"github.com/hashicorp/terraform/helper/schema"
-	"github.com/hashicorp/terraform/helper/validation"
-	"github.com/terraform-providers/terraform-provider-vsphere/vsphere/internal/helper/customattribute"
-	"github.com/terraform-providers/terraform-provider-vsphere/vsphere/internal/helper/datastore"
-	"github.com/terraform-providers/terraform-provider-vsphere/vsphere/internal/helper/folder"
-	"github.com/terraform-providers/terraform-provider-vsphere/vsphere/internal/helper/hostsystem"
-	"github.com/terraform-providers/terraform-provider-vsphere/vsphere/internal/helper/resourcepool"
-	"github.com/terraform-providers/terraform-provider-vsphere/vsphere/internal/helper/storagepod"
-	"github.com/terraform-providers/terraform-provider-vsphere/vsphere/internal/helper/structure"
-	"github.com/terraform-providers/terraform-provider-vsphere/vsphere/internal/helper/vappcontainer"
-	"github.com/terraform-providers/terraform-provider-vsphere/vsphere/internal/helper/viapi"
-	"github.com/terraform-providers/terraform-provider-vsphere/vsphere/internal/helper/virtualmachine"
-	"github.com/terraform-providers/terraform-provider-vsphere/vsphere/internal/virtualdevice"
-	"github.com/terraform-providers/terraform-provider-vsphere/vsphere/internal/vmworkflow"
-	"github.com/vmware/govmomi"
-	"github.com/vmware/govmomi/object"
-	"github.com/vmware/govmomi/vim25/types"
-)
-
-// formatVirtualMachinePostCloneRollbackError defines the verbose error when
-// rollback fails on a post-clone virtual machine operation.
-const formatVirtualMachinePostCloneRollbackError = `
-WARNING:
-There was an error performing post-clone changes to virtual machine %q:
-%s
-Additionally, there was an error removing the cloned virtual machine:
-%s
-
-The virtual machine may still exist in Terraform state. If it does, the
-resource will need to be tainted before trying again. For more information on
-how to do this, see the following page:
-https://www.terraform.io/docs/commands/taint.html
-
-If the virtual machine does not exist in state, manually delete it to try again.
-`
-
-// formatVirtualMachineCustomizationWaitError defines the verbose error that is
-// sent when the customization waiter returns an error. This can either be due
-// to timeout waiting for respective events or a guest-specific customization
-// error. The resource does not roll back in this case, to assist with
-// troubleshooting.
-const formatVirtualMachineCustomizationWaitError = `
-Virtual machine customization failed on %q:
-
-%s
-
-The virtual machine has not been deleted to assist with troubleshooting. If
-corrective steps are taken without modifying the "customize" block of the
-resource configuration, the resource will need to be tainted before trying
-again. For more information on how to do this, see the following page:
-https://www.terraform.io/docs/commands/taint.html
-`
-
-func resourceVSphereVirtualMachine() *schema.Resource {
-	s := map[string]*schema.Schema{
-		"resource_pool_id": {
-			Type:        schema.TypeString,
-			Required:    true,
-			Description: "The ID of a resource pool to put the virtual machine in.",
-		},
-		"datastore_id": {
-			Type:          schema.TypeString,
-			Optional:      true,
-			Computed:      true,
-			ConflictsWith: []string{"datastore_cluster_id"},
-			Description:   "The ID of the virtual machine's datastore. The virtual machine configuration is placed here, along with any virtual disks that are created without datastores.",
-		},
-		"datastore_cluster_id": {
-			Type:          schema.TypeString,
-			Optional:      true,
-			ConflictsWith: []string{"datastore_id"},
-			Description:   "The ID of a datastore cluster to put the virtual machine in.",
-		},
-		"folder": {
-			Type:        schema.TypeString,
-			Optional:    true,
-			Description: "The name of the folder to locate the virtual machine in.",
-			StateFunc:   folder.NormalizePath,
-		},
-		"host_system_id": {
-			Type:        schema.TypeString,
-			Optional:    true,
-			Computed:    true,
-			Description: "The ID of an optional host system to pin the virtual machine to.",
-		},
-		"wait_for_guest_ip_timeout": {
-			Type:        schema.TypeInt,
-			Optional:    true,
-			Default:     0,
-			Description: "The amount of time, in minutes, to wait for an available IP address on this virtual machine. A value less than 1 disables the waiter.",
-		},
-		"wait_for_guest_net_timeout": {
-			Type:        schema.TypeInt,
-			Optional:    true,
-			Default:     5,
-			Description: "The amount of time, in minutes, to wait for an available IP address on this virtual machine. A value less than 1 disables the waiter.",
-		},
-		"wait_for_guest_net_routable": {
-			Type:        schema.TypeBool,
-			Optional:    true,
-			Default:     true,
-			Description: "Controls whether or not the guest network waiter waits for a routable address. When false, the waiter does not wait for a default gateway, nor are IP addresses checked against any discovered default gateways as part of its success criteria.",
-		},
-		"ignored_guest_ips": {
-			Type:        schema.TypeList,
-			Optional:    true,
-			Description: "List of IP addresses to ignore while waiting for an IP",
-			Elem:        &schema.Schema{Type: schema.TypeString},
-		},
-		"shutdown_wait_timeout": {
-			Type:         schema.TypeInt,
-			Optional:     true,
-			Default:      3,
-			Description:  "The amount of time, in minutes, to wait for shutdown when making necessary updates to the virtual machine.",
-			ValidateFunc: validation.IntBetween(1, 10),
-		},
-		"migrate_wait_timeout": {
-			Type:         schema.TypeInt,
-			Optional:     true,
-			Default:      30,
-			Description:  "The amount of time, in minutes, to wait for a vMotion operation to complete before failing.",
-			ValidateFunc: validation.IntAtLeast(10),
-		},
-		"force_power_off": {
-			Type:        schema.TypeBool,
-			Optional:    true,
-			Default:     true,
-			Description: "Set to true to force power-off a virtual machine if a graceful guest shutdown failed for a necessary operation.",
-		},
-		"scsi_controller_count": {
-			Type:         schema.TypeInt,
-			Optional:     true,
-			Default:      1,
-			Description:  "The number of SCSI controllers that Terraform manages on this virtual machine. This directly affects the amount of disks you can add to the virtual machine and the maximum disk unit number. Note that lowering this value does not remove controllers.",
-			ValidateFunc: validation.IntBetween(1, 4),
-		},
-		"scsi_type": {
-			Type:         schema.TypeString,
-			Optional:     true,
-			Default:      virtualdevice.SubresourceControllerTypeParaVirtual,
-			Description:  "The type of SCSI bus this virtual machine will have. Can be one of lsilogic, lsilogic-sas or pvscsi.",
-			ValidateFunc: validation.StringInSlice(virtualdevice.SCSIBusTypeAllowedValues, false),
-		},
-		"scsi_bus_sharing": {
-			Type:         schema.TypeString,
-			Optional:     true,
-			Default:      string(types.VirtualSCSISharingNoSharing),
-			Description:  "Mode for sharing the SCSI bus. The modes are physicalSharing, virtualSharing, and noSharing.",
-			ValidateFunc: validation.StringInSlice(virtualdevice.SCSIBusSharingAllowedValues, false),
-		},
-		// NOTE: disk is only optional so that we can flag it as computed and use
-		// it in ResourceDiff. We validate this field in ResourceDiff to enforce it
-		// having a minimum count of 1 for now - but may support diskless VMs
-		// later.
-		"disk": {
-			Type:        schema.TypeList,
-			Optional:    true,
-			Computed:    true,
-			Description: "A specification for a virtual disk device on this virtual machine.",
-			MaxItems:    60,
-			Elem:        &schema.Resource{Schema: virtualdevice.DiskSubresourceSchema()},
-		},
-		"network_interface": {
-			Type:        schema.TypeList,
-			Required:    true,
-			Description: "A specification for a virtual NIC on this virtual machine.",
-			MaxItems:    10,
-			Elem:        &schema.Resource{Schema: virtualdevice.NetworkInterfaceSubresourceSchema()},
-		},
-		"cdrom": {
-			Type:        schema.TypeList,
-			Optional:    true,
-			Description: "A specification for a CDROM device on this virtual machine.",
-			MaxItems:    1,
-			Elem:        &schema.Resource{Schema: virtualdevice.CdromSubresourceSchema()},
-		},
-		"clone": {
-			Type:          schema.TypeList,
-			Optional:      true,
-			ConflictsWith: []string{"instantclone"},
-			Description:   "A specification for cloning a virtual machine from template.",
-			MaxItems:      1,
-			Elem:          &schema.Resource{Schema: vmworkflow.VirtualMachineCloneSchema()},
-		},
-		"instantclone": {
-			Type:          schema.TypeList,
-			Optional:      true,
-			ConflictsWith: []string{"clone"},
-			Description:   "A specification for instant cloning a virtual machine from a source virtual machine.",
-			MaxItems:      1,
-			Elem:          &schema.Resource{Schema: vmworkflow.VirtualMachineInstantCloneSchema()},
-		},
-		"reboot_required": {
-			Type:        schema.TypeBool,
-			Computed:    true,
-			Description: "Value internal to Terraform used to determine if a configuration set change requires a reboot.",
-		},
-		"vmware_tools_status": {
-			Type:        schema.TypeString,
-			Computed:    true,
-			Description: "The state of VMware tools in the guest. This will determine the proper course of action for some device operations.",
-		},
-		"vmx_path": {
-			Type:        schema.TypeString,
-			Computed:    true,
-			Description: "The path of the virtual machine's configuration file in the VM's datastore.",
-		},
-		"imported": {
-			Type:        schema.TypeBool,
-			Computed:    true,
-			Description: "A flag internal to Terraform that indicates that this resource was either imported or came from a earlier major version of this resource. Reset after the first post-import or post-upgrade apply.",
-		},
-		"moid": {
-			Type:        schema.TypeString,
-			Computed:    true,
-			Description: "The machine object ID from VMWare",
-		},
-		vSphereTagAttributeKey:    tagsSchema(),
-		customattribute.ConfigKey: customattribute.ConfigSchema(),
-	}
-	structure.MergeSchema(s, schemaVirtualMachineConfigSpec())
-	structure.MergeSchema(s, schemaVirtualMachineGuestInfo())
-
-	return &schema.Resource{
-		Create:        resourceVSphereVirtualMachineCreate,
-		Read:          resourceVSphereVirtualMachineRead,
-		Update:        resourceVSphereVirtualMachineUpdate,
-		Delete:        resourceVSphereVirtualMachineDelete,
-		CustomizeDiff: resourceVSphereVirtualMachineCustomizeDiff,
-		Importer: &schema.ResourceImporter{
-			State: resourceVSphereVirtualMachineImport,
-		},
-		SchemaVersion: 3,
-		MigrateState:  resourceVSphereVirtualMachineMigrateState,
-		Schema:        s,
-	}
-}
-
-func resourceVSphereVirtualMachineCreate(d *schema.ResourceData, meta interface{}) error {
-	log.Printf("[DEBUG] %s: Beginning create", resourceVSphereVirtualMachineIDString(d))
-	client := meta.(*VSphereClient).vimClient
-	tagsClient, err := tagsClientIfDefined(d, meta)
-	if err != nil {
-		return err
-	}
-	// Verify a proper vCenter before proceeding if custom attributes are defined
-	attrsProcessor, err := customattribute.GetDiffProcessorIfAttributesDefined(client, d)
-	if err != nil {
-		return err
-	}
-
-	var vm *object.VirtualMachine
-	// This is where we process our various VM deploy workflows. We expect the ID
-	// of the resource to be set in the workflow to ensure that any post-create
-	// operations that fail during this process don't create a dangling resource.
-	// The VM should also be returned powered on.
-	switch {
-	case len(d.Get("instantclone").([]interface{})) > 0:
-		vm, err = resourceVSphereVirtualMachineCreateInstantClone(d, meta)
-	case len(d.Get("clone").([]interface{})) > 0:
-		vm, err = resourceVSphereVirtualMachineCreateClone(d, meta)
-	default:
-		vm, err = resourceVSphereVirtualMachineCreateBare(d, meta)
-	}
-
-	if err != nil {
-		return err
-	}
-
-	// Tag the VM
-	if tagsClient != nil {
-		if err := processTagDiff(tagsClient, d, vm); err != nil {
-			return err
-		}
-	}
-
-	// Set custom attributes
-	if attrsProcessor != nil {
-		if err := attrsProcessor.ProcessDiff(vm); err != nil {
-			return err
-		}
-	}
-
-	// The host attribute of CreateVM_Task seems to be ignored in vCenter 6.7.
-	// Ensure that VMs are on the correct host and relocate if necessary. Do this
-	// near the end of the VM creation since it involves updating the
-	// ResourceData.
-	vprops, err := virtualmachine.Properties(vm)
-	if err != nil {
-		return err
-	}
-	if hid, ok := d.GetOk("host_system_id"); hid.(string) != vprops.Runtime.Host.Reference().Value && ok {
-		err = resourceVSphereVirtualMachineRead(d, meta)
-		if err != nil {
-			return err
-		}
-		// Restore the old host_system_id so we can still tell if a relocation is
-		// necessary.
-		err = d.Set("host_system_id", hid.(string))
-		if err != nil {
-			return err
-		}
-		if err = resourceVSphereVirtualMachineUpdateLocation(d, meta); err != nil {
-			return err
-		}
-	}
-
-	// Wait for guest IP address if we have been set to wait for one
-	err = virtualmachine.WaitForGuestIP(
-		client,
-		vm,
-		d.Get("wait_for_guest_ip_timeout").(int),
-		d.Get("ignored_guest_ips").([]interface{}),
-	)
-	if err != nil {
-		return err
-	}
-
-	// Wait for a routable address if we have been set to wait for one
-	err = virtualmachine.WaitForGuestNet(
-		client,
-		vm,
-		d.Get("wait_for_guest_net_routable").(bool),
-		d.Get("wait_for_guest_net_timeout").(int),
-		d.Get("ignored_guest_ips").([]interface{}),
-	)
-	if err != nil {
-		return err
-	}
-
-	// All done!
-	log.Printf("[DEBUG] %s: Create complete", resourceVSphereVirtualMachineIDString(d))
-	return resourceVSphereVirtualMachineRead(d, meta)
-}
-
-func resourceVSphereVirtualMachineRead(d *schema.ResourceData, meta interface{}) error {
-	log.Printf("[DEBUG] %s: Reading state of virtual machine", resourceVSphereVirtualMachineIDString(d))
-	client := meta.(*VSphereClient).vimClient
-	id := d.Id()
-	vm, err := virtualmachine.FromUUID(client, id)
-	if err != nil {
-		if _, ok := err.(*virtualmachine.UUIDNotFoundError); ok {
-			log.Printf("[DEBUG] %s: Virtual machine not found, marking resource as gone: %s", resourceVSphereVirtualMachineIDString(d), err)
-			d.SetId("")
-			return nil
-		}
-		return fmt.Errorf("error searching for with UUID %q: %s", id, err)
-	}
-
-	vprops, err := virtualmachine.Properties(vm)
-	if err != nil {
-		return fmt.Errorf("error fetching VM properties: %s", err)
-	}
-
-	// Set the managed object id.
-	moid := vm.Reference().Value
-	d.Set("moid", moid)
-	log.Printf("[DEBUG] MOID for VM %q is %q", vm.InventoryPath, moid)
-
-	// Reset reboot_required. This is an update only variable and should not be
-	// set across TF runs.
-	d.Set("reboot_required", false)
-	// Check to see if VMware tools is running.
-	if vprops.Guest != nil {
-		d.Set("vmware_tools_status", vprops.Guest.ToolsRunningStatus)
-	}
-
-	// Resource pool
-	if vprops.ResourcePool != nil {
-		d.Set("resource_pool_id", vprops.ResourcePool.Value)
-	}
-	// If the VM is part of a vApp, InventoryPath will point to a host path
-	// rather than a VM path, so this step must be skipped.
-	if !vappcontainer.IsVApp(client, vprops.ResourcePool.Value) {
-		f, err := folder.RootPathParticleVM.SplitRelativeFolder(vm.InventoryPath)
-		if err != nil {
-			return fmt.Errorf("error parsing virtual machine path %q: %s", vm.InventoryPath, err)
-		}
-		d.Set("folder", folder.NormalizePath(f))
-	}
-	// Set VM's current host ID if available
-	if vprops.Runtime.Host != nil {
-		d.Set("host_system_id", vprops.Runtime.Host.Value)
-	}
-
-	// Set the VMX path and default datastore
-	dp := &object.DatastorePath{}
-	if ok := dp.FromString(vprops.Config.Files.VmPathName); !ok {
-		return fmt.Errorf("could not parse VMX file path: %s", vprops.Config.Files.VmPathName)
-	}
-	// The easiest path for us to get an exact match on the datastore in use is
-	// to look for the datastore name in the list of used datastores. This is
-	// something we have access to from the VM's properties. This allows us to
-	// get away with not having to have the datastore unnecessarily supplied to
-	// the resource when it's not used by anything else.
-	var ds *object.Datastore
-	for _, dsRef := range vprops.Datastore {
-		dsx, err := datastore.FromID(client, dsRef.Value)
-		if err != nil {
-			return fmt.Errorf("error locating VMX datastore: %s", err)
-		}
-		dsxProps, err := datastore.Properties(dsx)
-		if err != nil {
-			return fmt.Errorf("error fetching VMX datastore properties: %s", err)
-		}
-		if dsxProps.Summary.Name == dp.Datastore {
-			ds = dsx
-		}
-	}
-	if ds == nil {
-		return fmt.Errorf("VMX datastore %s not found", dp.Datastore)
-	}
-	d.Set("datastore_id", ds.Reference().Value)
-	d.Set("vmx_path", dp.Path)
-
-	// Read general VM config info
-	if err := flattenVirtualMachineConfigInfo(d, vprops.Config); err != nil {
-		return fmt.Errorf("error reading virtual machine configuration: %s", err)
-	}
-
-	// Perform pending device read operations.
-	devices := object.VirtualDeviceList(vprops.Config.Hardware.Device)
-	// Read the state of the SCSI bus.
-	d.Set("scsi_type", virtualdevice.ReadSCSIBusType(devices, d.Get("scsi_controller_count").(int)))
-	d.Set("scsi_bus_sharing", virtualdevice.ReadSCSIBusSharing(devices, d.Get("scsi_controller_count").(int)))
-	// Disks first
-	if err := virtualdevice.DiskRefreshOperation(d, client, devices); err != nil {
-		return err
-	}
-	// Network devices
-	if err := virtualdevice.NetworkInterfaceRefreshOperation(d, client, devices); err != nil {
-		return err
-	}
-	// CDROM
-	if err := virtualdevice.CdromRefreshOperation(d, client, devices); err != nil {
-		return err
-	}
-
-	// Read tags if we have the ability to do so
-	if tagsClient, _ := meta.(*VSphereClient).TagsClient(); tagsClient != nil {
-		if err := readTagsForResource(tagsClient, vm, d); err != nil {
-			return err
-		}
-	}
-
-	// Read set custom attributes
-	if customattribute.IsSupported(client) {
-		customattribute.ReadFromResource(client, vprops.Entity(), d)
-	}
-
-	// Finally, select a valid IP address for use by the VM for purposes of
-	// provisioning. This also populates some computed values to present to the
-	// user.
-	if vprops.Guest != nil {
-		if err := buildAndSelectGuestIPs(d, *vprops.Guest); err != nil {
-			return fmt.Errorf("error reading virtual machine guest data: %s", err)
-		}
-	}
-
-	log.Printf("[DEBUG] %s: Read complete", resourceVSphereVirtualMachineIDString(d))
-	return nil
-}
-
-func resourceVSphereVirtualMachineUpdate(d *schema.ResourceData, meta interface{}) error {
-	log.Printf("[DEBUG] %s: Performing update", resourceVSphereVirtualMachineIDString(d))
-	client := meta.(*VSphereClient).vimClient
-	tagsClient, err := tagsClientIfDefined(d, meta)
-	if err != nil {
-		return err
-	}
-	// Verify a proper vCenter before proceeding if custom attributes are defined
-	attrsProcessor, err := customattribute.GetDiffProcessorIfAttributesDefined(client, d)
-	if err != nil {
-		return err
-	}
-
-	id := d.Id()
-	vm, err := virtualmachine.FromUUID(client, id)
-	if err != nil {
-		return fmt.Errorf("cannot locate virtual machine with UUID %q: %s", id, err)
-	}
-
-	if d.HasChange("resource_pool_id") {
-		var rp *object.ResourcePool
-		rp, err = resourcepool.FromID(client, d.Get("resource_pool_id").(string))
-		if err != nil {
-			return err
-		}
-		if err = resourcepool.MoveIntoResourcePool(rp, vm.Reference()); err != nil {
-			return err
-		}
-		// If a VM is moved into or out of a vApp container, the VM's InventoryPath
-		// will change. This can affect steps later in the update process such as
-		// moving folders. To make sure the VM has the correct InventoryPath,
-		// refresh the VM after moving into a new resource pool.
-		vm, err = virtualmachine.FromMOID(client, vm.Reference().Value)
-		if err != nil {
-			return err
-		}
-	}
-
-	// Update folder if necessary
-	if d.HasChange("folder") && !vappcontainer.IsVApp(client, d.Get("resource_pool_id").(string)) {
-		folder := d.Get("folder").(string)
-		if err := virtualmachine.MoveToFolder(client, vm, folder); err != nil {
-			return fmt.Errorf("could not move virtual machine to folder %q: %s", folder, err)
-		}
-	}
-
-	// Apply any pending tags
-	if tagsClient != nil {
-		if err := processTagDiff(tagsClient, d, vm); err != nil {
-			return err
-		}
-	}
-
-	// Update custom attributes
-	if attrsProcessor != nil {
-		if err := attrsProcessor.ProcessDiff(vm); err != nil {
-			return err
-		}
-	}
-
-	// Ready to start the VM update. All changes from here, until the update
-	// operation finishes successfully, need to be done in partial mode.
-	d.Partial(true)
-
-	vprops, err := virtualmachine.Properties(vm)
-	if err != nil {
-		return fmt.Errorf("error fetching VM properties: %s", err)
-	}
-
-	spec, changed, err := expandVirtualMachineConfigSpecChanged(d, client, vprops.Config)
-	if err != nil {
-		return fmt.Errorf("error in virtual machine configuration: %s", err)
-	}
-
-	devices := object.VirtualDeviceList(vprops.Config.Hardware.Device)
-	if spec.DeviceChange, err = applyVirtualDevices(d, client, devices); err != nil {
-		return err
-	}
-	// Only carry out the reconfigure if we actually have a change to process.
-	if changed || len(spec.DeviceChange) > 0 {
-		//Check to see if we need to shutdown the VM for this process.
-		if d.Get("reboot_required").(bool) && vprops.Runtime.PowerState != types.VirtualMachinePowerStatePoweredOff {
-			// Attempt a graceful shutdown of this process. We wrap this in a VM helper.
-			timeout := d.Get("shutdown_wait_timeout").(int)
-			force := d.Get("force_power_off").(bool)
-			if err := virtualmachine.GracefulPowerOff(client, vm, timeout, force); err != nil {
-				return fmt.Errorf("error shutting down virtual machine: %s", err)
-			}
-		}
-		// Perform updates.
-		if _, ok := d.GetOk("datastore_cluster_id"); ok {
-			err = resourceVSphereVirtualMachineUpdateReconfigureWithSDRS(d, meta, vm, spec)
-		} else {
-			err = virtualmachine.Reconfigure(vm, spec)
-		}
-		if err != nil {
-			return fmt.Errorf("error reconfiguring virtual machine: %s", err)
-		}
-		// Re-fetch properties
-		vprops, err = virtualmachine.Properties(vm)
-		if err != nil {
-			return fmt.Errorf("error re-fetching VM properties after update: %s", err)
-		}
-		// Power back on the VM, and wait for network if necessary.
-		if vprops.Runtime.PowerState != types.VirtualMachinePowerStatePoweredOn {
-			if err := virtualmachine.PowerOn(vm); err != nil {
-				return fmt.Errorf("error powering on virtual machine: %s", err)
-			}
-			err = virtualmachine.WaitForGuestIP(
-				client,
-				vm,
-				d.Get("wait_for_guest_ip_timeout").(int),
-				d.Get("ignored_guest_ips").([]interface{}),
-			)
-			if err != nil {
-				return err
-			}
-			err = virtualmachine.WaitForGuestNet(
-				client,
-				vm,
-				d.Get("wait_for_guest_net_routable").(bool),
-				d.Get("wait_for_guest_net_timeout").(int),
-				d.Get("ignored_guest_ips").([]interface{}),
-			)
-			if err != nil {
-				return err
-			}
-		}
-	}
-	// Now safe to turn off partial mode.
-	d.Partial(false)
-	d.Set("reboot_required", false)
-
-	// Now that any pending changes have been done (namely, any disks that don't
-	// need to be migrated have been deleted), proceed with vMotion if we have
-	// one pending.
-	if err := resourceVSphereVirtualMachineUpdateLocation(d, meta); err != nil {
-		return fmt.Errorf("error running VM migration: %s", err)
-	}
-
-	// All done with updates.
-	log.Printf("[DEBUG] %s: Update complete", resourceVSphereVirtualMachineIDString(d))
-	return resourceVSphereVirtualMachineRead(d, meta)
-}
-
-// resourceVSphereVirtualMachineUpdateReconfigureWithSDRS runs the reconfigure
-// part of resourceVSphereVirtualMachineUpdate through storage DRS. It's
-// designed to be run when a storage cluster is specified, versus simply
-// specifying datastores.
-func resourceVSphereVirtualMachineUpdateReconfigureWithSDRS(
-	d *schema.ResourceData,
-	meta interface{},
-	vm *object.VirtualMachine,
-	spec types.VirtualMachineConfigSpec,
-) error {
-	// Check to see if we have any disk creation operations first, as sending an
-	// update through SDRS without any disk creation operations will fail.
-	if !storagepod.HasDiskCreationOperations(spec.DeviceChange) {
-		log.Printf("[DEBUG] No disk operations for reconfiguration of VM %q, deferring to standard API", vm.InventoryPath)
-		return virtualmachine.Reconfigure(vm, spec)
-	}
-
-	client := meta.(*VSphereClient).vimClient
-	if err := viapi.ValidateVirtualCenter(client); err != nil {
-		return fmt.Errorf("connection ineligible to use datastore_cluster_id: %s", err)
-	}
-
-	log.Printf("[DEBUG] %s: Reconfiguring virtual machine through Storage DRS API", resourceVSphereVirtualMachineIDString(d))
-	pod, err := storagepod.FromID(client, d.Get("datastore_cluster_id").(string))
-	if err != nil {
-		return fmt.Errorf("error getting datastore cluster: %s", err)
-	}
-
-	err = storagepod.ReconfigureVM(client, vm, spec, pod)
-	if err != nil {
-		return fmt.Errorf("error reconfiguring VM on datastore cluster %q: %s", pod.Name(), err)
-	}
-	return nil
-}
-
-func resourceVSphereVirtualMachineDelete(d *schema.ResourceData, meta interface{}) error {
-	log.Printf("[DEBUG] %s: Performing delete", resourceVSphereVirtualMachineIDString(d))
-	client := meta.(*VSphereClient).vimClient
-	id := d.Id()
-	vm, err := virtualmachine.FromUUID(client, id)
-	if err != nil {
-		return fmt.Errorf("cannot locate virtual machine with UUID %q: %s", id, err)
-	}
-	vprops, err := virtualmachine.Properties(vm)
-	if err != nil {
-		return fmt.Errorf("error fetching VM properties: %s", err)
-	}
-	// Shutdown the VM first. We do attempt a graceful shutdown for the purpose
-	// of catching any edge data issues with associated virtual disks that we may
-	// need to retain on delete. However, we ignore the user-set force shutdown
-	// flag.
-	if vprops.Runtime.PowerState != types.VirtualMachinePowerStatePoweredOff {
-		timeout := d.Get("shutdown_wait_timeout").(int)
-		if err := virtualmachine.GracefulPowerOff(client, vm, timeout, true); err != nil {
-			return fmt.Errorf("error shutting down virtual machine: %s", err)
-		}
-	}
-	// Now attempt to detach any virtual disks that may need to be preserved.
-	devices := object.VirtualDeviceList(vprops.Config.Hardware.Device)
-	spec := types.VirtualMachineConfigSpec{}
-	if spec.DeviceChange, err = virtualdevice.DiskDestroyOperation(d, client, devices); err != nil {
-		return err
-	}
-	// Only run the reconfigure operation if there's actually disks in the spec.
-	if len(spec.DeviceChange) > 0 {
-		if err := virtualmachine.Reconfigure(vm, spec); err != nil {
-			return fmt.Errorf("error detaching virtual disks: %s", err)
-		}
-	}
-
-	// The final operation here is to destroy the VM.
-	if err := virtualmachine.Destroy(vm); err != nil {
-		return fmt.Errorf("error destroying virtual machine: %s", err)
-	}
-	d.SetId("")
-	log.Printf("[DEBUG] %s: Delete complete", resourceVSphereVirtualMachineIDString(d))
-	return nil
-}
-
-func resourceVSphereVirtualMachineCustomizeDiff(d *schema.ResourceDiff, meta interface{}) error {
-	log.Printf("[DEBUG] %s: Performing diff customization and validation", resourceVSphereVirtualMachineIDString(d))
-	client := meta.(*VSphereClient).vimClient
-
-	// Block certain options from being set depending on the vSphere version.
-	version := viapi.ParseVersionFromClient(client)
-	if d.Get("efi_secure_boot_enabled").(bool) {
-		if version.Older(viapi.VSphereVersion{Product: version.Product, Major: 6, Minor: 5}) {
-			return fmt.Errorf("efi_secure_boot_enabled is only supported on vSphere 6.5 and higher")
-		}
-	}
-
-	if len(d.Get("instantclone").([]interface{})) > 0 {
-		if version.Older(viapi.VSphereVersion{Product: version.Product, Major: 6, Minor: 7}) {
-			return fmt.Errorf("instantclone is only supported on vSphere 6.7 and higher")
-		}
-	}
-
-	// Validate cdrom sub-resources
-	if err := virtualdevice.CdromDiffOperation(d, client); err != nil {
-		return err
-	}
-
-	// Validate network device sub-resources
-	if err := virtualdevice.NetworkInterfaceDiffOperation(d, client); err != nil {
-		return err
-	}
-
-	// Process changes to resource pool
-	if err := resourceVSphereVirtualMachineCustomizeDiffResourcePoolOperation(d); err != nil {
-		return err
-	}
-
-	// Normalize datastore cluster vs datastore
-	if err := datastoreClusterDiffOperation(d, client); err != nil {
-		return err
-	}
-
-	// Validate and normalize disk sub-resources
-	if err := virtualdevice.DiskDiffOperation(d, client); err != nil {
-		return err
-	}
-	// When a VM is a member of a vApp container, it is no longer part of the VM
-	// tree, and therefore cannot have its VM folder set.
-	if _, ok := d.GetOk("folder"); ok && vappcontainer.IsVApp(client, d.Get("resource_pool_id").(string)) {
-		return fmt.Errorf("cannot set folder while VM is in a vApp container")
-	}
-	// If this is a new resource and we are cloning, perform all clone validation
-	// operations.
-	if len(d.Get("clone").([]interface{})) > 0 {
-		if err := viapi.ValidateVirtualCenter(client); err != nil {
-			return errors.New("use of the clone sub-resource block requires vCenter")
-		}
-
-		switch {
-		case d.Get("imported").(bool):
-			// Imported workflows need to have the configuration of the clone
-			// sub-resource block persisted to state without forcing a new resource.
-			// Any changes after that will be properly tracked as a ForceNew, by
-			// flagging the imported flag to off.
-			d.SetNew("imported", false)
-		case d.Id() == "":
-			if err := vmworkflow.ValidateVirtualMachineClone(d, client); err != nil {
-				return err
-			}
-			fallthrough
-		default:
-			// For most cases (all non-imported workflows), any changed attribute in
-			// the clone configuration namespace is a ForceNew. Flag those now.
-			for _, k := range d.GetChangedKeysPrefix("clone.0") {
-				if strings.HasSuffix(k, ".#") {
-					k = strings.TrimSuffix(k, ".#")
-				}
-				// To maintain consistency with other timeout options, timeout does not
-				// need to ForceNew
-				if k == "clone.0.timeout" {
-					continue
-				}
-				d.ForceNew(k)
-			}
-		}
-	}
-	// If this is a new resource and we are instant cloning, perform all instant clone validation
-	// operations.
-	if len(d.Get("instantclone").([]interface{})) > 0 {
-		if err := viapi.ValidateVirtualCenter(client); err != nil {
-			return errors.New("use of the instantclone sub-resource block requires vCenter")
-		}
-
-		srcUUID := d.Get("instantclone.0.source_uuid").(string)
-		srcVM, err := virtualmachine.FromUUID(client, srcUUID)
-		if err != nil {
-			return fmt.Errorf("cannot locate source virtual machine with UUID %q: %s", srcUUID, err)
-		}
-		vprops, err := virtualmachine.Properties(srcVM)
-		if err != nil {
-			return fmt.Errorf("error fetching source virtual machine properties: %s", err)
-		}
-		//Check power state of source virtual machine
-		if vprops.Runtime.PowerState != types.VirtualMachinePowerStatePoweredOn {
-			return fmt.Errorf("the source virtual machine must be powered on to create an instant clone")
-		}
-
-		//Check disk length of source virtual machine
-		var diskChainLength int
-		for _, v := range vprops.LayoutEx.File {
-			if v.Type == string(types.VirtualMachineFileLayoutExFileTypeDiskDescriptor) ||
-				v.Type == string(types.VirtualMachineFileLayoutExFileTypeDiskExtent) {
-				diskChainLength++
-			}
-			if diskChainLength >= 255 {
-				return fmt.Errorf("the disk chain length on the source virtual machine exceeds the maximum of 255")
-			}
-		}
-	}
-	// Validate that the config has the necessary components for vApp support.
-	// Note that for clones the data is prepopulated in
-	// ValidateVirtualMachineClone.
-	if err := virtualdevice.VerifyVAppTransport(d, client); err != nil {
-		return err
-	}
-
-	log.Printf("[DEBUG] %s: Diff customization and validation complete", resourceVSphereVirtualMachineIDString(d))
-	return nil
-}
-
-func resourceVSphereVirtualMachineCustomizeDiffResourcePoolOperation(d *schema.ResourceDiff) error {
-	if d.HasChange("resource_pool_id") && !d.HasChange("host_system_id") {
-		log.Printf(
-			"[DEBUG] %s: resource_pool_id modified without change to host_system_id, marking as computed",
-			resourceVSphereVirtualMachineIDString(d),
-		)
-		if err := d.SetNewComputed("host_system_id"); err != nil {
-			return err
-		}
-	}
-	return nil
-}
-
-func datastoreClusterDiffOperation(d *schema.ResourceDiff, client *govmomi.Client) error {
-	if !structure.ValuesAvailable("", []string{"datastore_cluster_id", "datastore_id"}, d) {
-		log.Printf("[DEBUG] DatastoreClusterDiffOperation: datastore_id or datastore_cluster_id value depends on a computed value from another resource. Skipping validation.")
-		return nil
-	}
-	podID, podOk := d.GetOk("datastore_cluster_id")
-	podKnown := d.NewValueKnown("datastore_cluster_id")
-	dsID, dsOk := d.GetOk("datastore_id")
-	dsKnown := d.NewValueKnown("datastore_id")
-
-	switch {
-	case podKnown && dsKnown && !podOk && !dsOk:
-		// No root-level datastore option was available. This can happen on new
-		// configs where the user has not supplied either option, so we need to
-		// block this.
-		return errors.New("one of datastore_id datastore_cluster_id must be specified")
-	case podKnown && !podOk:
-		// No datastore cluster
-		return nil
-	case !dsOk:
-		// No datastore, we don't need to touch it
-		return nil
-	case !podKnown:
-		// Datastore cluster ID changing but we don't know it yet. Mark the datastore ID as computed
-		log.Printf("[DEBUG] %s: Datastore cluster ID unknown, marking VM datastore as computed", resourceVSphereVirtualMachineIDString(d))
-		return d.SetNewComputed("datastore_id")
-	}
-
-	return datastoreClusterDiffOperationCheckMembership(d, client, podID.(string), dsID.(string))
-}
-
-func datastoreClusterDiffOperationCheckMembership(d *schema.ResourceDiff, client *govmomi.Client, podID, dsID string) error {
-	log.Printf("[DEBUG] %s: Checking VM datastore cluster membership", resourceVSphereVirtualMachineIDString(d))
-
-	// Determine if the current datastore from state is a member of the current
-	// datastore cluster.
-	pod, err := storagepod.FromID(client, podID)
-	if err != nil {
-		return fmt.Errorf("error fetching datastore cluster ID %q: %s", podID, err)
-	}
-
-	ds, err := datastore.FromID(client, dsID)
-	if err != nil {
-		return fmt.Errorf("error fetching datastore ID %q: %s", dsID, err)
-	}
-
-	isMember, err := storagepod.IsMember(pod, ds)
-	if err != nil {
-		return fmt.Errorf("error checking storage pod membership: %s", err)
-	}
-	if !isMember {
-		// If the current datastore in state is not a member of the cluster, we
-		// need to trigger a migration. Do this by setting the datastore ID to
-		// computed so that it's picked up in the next update.
-		log.Printf(
-			"[DEBUG] %s: Datastore %q not a member of cluster %q, marking VM datastore as computed",
-			resourceVSphereVirtualMachineIDString(d),
-			ds.Name(),
-			pod.Name(),
-		)
-		return d.SetNewComputed("datastore_id")
-	}
-
-	return nil
-}
-
-func resourceVSphereVirtualMachineImport(d *schema.ResourceData, meta interface{}) ([]*schema.ResourceData, error) {
-	client := meta.(*VSphereClient).vimClient
-
-	name := d.Id()
-	if name == "" {
-		return nil, fmt.Errorf("path cannot be empty")
-	}
-
-	log.Printf("[DEBUG] Looking for VM by name/path %q", name)
-	vm, err := virtualmachine.FromPath(client, name, nil)
-	if err != nil {
-		return nil, fmt.Errorf("error fetching virtual machine: %s", err)
-	}
-	props, err := virtualmachine.Properties(vm)
-	if err != nil {
-		return nil, fmt.Errorf("error fetching virtual machine properties: %s", err)
-	}
-
-	// Block the import if the VM is a template.
-	if props.Config.Template {
-		return nil, fmt.Errorf("VM %q is a template and cannot be imported", name)
-	}
-
-	// Quickly walk the SCSI bus and determine the number of contiguous
-	// controllers starting from bus number 0. This becomes the current SCSI
-	// controller count. Anything past this is managed by config.
-	log.Printf("[DEBUG] Determining number of SCSI controllers for VM %q", name)
-	scsiBus := make([]bool, 4)
-	for _, device := range props.Config.Hardware.Device {
-		sc, ok := device.(types.BaseVirtualSCSIController)
-		if !ok {
-			continue
-		}
-		scsiBus[sc.GetVirtualSCSIController().BusNumber] = true
-	}
-	var ctlrCnt int
-	for _, v := range scsiBus {
-		if !v {
-			break
-		}
-		ctlrCnt++
-	}
-	if ctlrCnt < 1 {
-		return nil, fmt.Errorf("VM %q has no SCSI controllers", name)
-	}
-	d.Set("scsi_controller_count", ctlrCnt)
-
-	// Validate the disks in the VM to make sure that they will work with the
-	// resource. This is mainly ensuring that all disks are SCSI disks, but a
-	// Read operation is attempted as well to make sure it will survive that.
-	if err := virtualdevice.DiskImportOperation(d, client, object.VirtualDeviceList(props.Config.Hardware.Device)); err != nil {
-		return nil, err
-	}
-	// The VM should be ready for reading now
-	log.Printf("[DEBUG] VM UUID for %q is %q", name, props.Config.Uuid)
-	d.SetId(props.Config.Uuid)
-	d.Set("imported", true)
-
-	// Set some defaults. This helps possibly prevent diffs where these values
-	// have not been changed.
-	rs := resourceVSphereVirtualMachine().Schema
-	d.Set("force_power_off", rs["force_power_off"].Default)
-	d.Set("migrate_wait_timeout", rs["migrate_wait_timeout"].Default)
-	d.Set("shutdown_wait_timeout", rs["shutdown_wait_timeout"].Default)
-	d.Set("wait_for_guest_ip_timeout", rs["wait_for_guest_ip_timeout"].Default)
-	d.Set("wait_for_guest_net_timeout", rs["wait_for_guest_net_timeout"].Default)
-	d.Set("wait_for_guest_net_routable", rs["wait_for_guest_net_routable"].Default)
-
-	log.Printf("[DEBUG] %s: Import complete, resource is ready for read", resourceVSphereVirtualMachineIDString(d))
-	return []*schema.ResourceData{d}, nil
-}
-
-// resourceVSphereVirtualMachineCreateBare contains the "bare metal" VM
-// deploy path. The VM is returned.
-func resourceVSphereVirtualMachineCreateBare(d *schema.ResourceData, meta interface{}) (*object.VirtualMachine, error) {
-	log.Printf("[DEBUG] %s: VM being created from scratch", resourceVSphereVirtualMachineIDString(d))
-	client := meta.(*VSphereClient).vimClient
-	poolID := d.Get("resource_pool_id").(string)
-	pool, err := resourcepool.FromID(client, poolID)
-	if err != nil {
-		return nil, fmt.Errorf("could not find resource pool ID %q: %s", poolID, err)
-	}
-
-	// Find the folder based off the path to the resource pool. Basically what we
-	// are saying here is that the VM folder that we are placing this VM in needs
-	// to be in the same hierarchy as the resource pool - so in other words, the
-	// same datacenter.
-	fo, err := folder.VirtualMachineFolderFromObject(client, pool, d.Get("folder").(string))
-	if err != nil {
-		return nil, err
-	}
-	var hs *object.HostSystem
-	if v, ok := d.GetOk("host_system_id"); ok {
-		hsID := v.(string)
-		var err error
-		if hs, err = hostsystem.FromID(client, hsID); err != nil {
-			return nil, fmt.Errorf("error locating host system at ID %q: %s", hsID, err)
-		}
-	}
-
-	// Validate that the host is part of the resource pool before proceeding
-	if err := resourcepool.ValidateHost(client, pool, hs); err != nil {
-		return nil, err
-	}
-
-	// Ready to start making the VM here. First expand our main config spec.
-	spec, err := expandVirtualMachineConfigSpec(d, client)
-	if err != nil {
-		return nil, fmt.Errorf("error in virtual machine configuration: %s", err)
-	}
-
-	// Now we need to get the default device set - this is available in the
-	// environment info in the resource pool, which we can then filter through
-	// our device CRUD lifecycles to get a full deviceChange attribute for our
-	// configspec.
-	devices, err := resourcepool.DefaultDevices(client, pool, d.Get("guest_id").(string))
-	if err != nil {
-		return nil, fmt.Errorf("error loading default device list: %s", err)
-	}
-	log.Printf("[DEBUG] Default devices: %s", virtualdevice.DeviceListString(devices))
-
-	if spec.DeviceChange, err = applyVirtualDevices(d, client, devices); err != nil {
-		return nil, err
-	}
-
-	// Create the VM according the right API path - if we have a datastore
-	// cluster, use the SDRS API, if not, use the standard API.
-	var vm *object.VirtualMachine
-	if _, ok := d.GetOk("datastore_cluster_id"); ok {
-		vm, err = resourceVSphereVirtualMachineCreateBareWithSDRS(d, meta, fo, spec, pool, hs)
-	} else {
-		vm, err = resourceVSphereVirtualMachineCreateBareStandard(d, meta, fo, spec, pool, hs)
-	}
-	if err != nil {
-		return nil, err
-	}
-
-	// VM is created. Set the ID now before proceeding, in case the rest of the
-	// process here fails.
-	vprops, err := virtualmachine.Properties(vm)
-	if err != nil {
-		return nil, fmt.Errorf("cannot fetch properties of created virtual machine: %s", err)
-	}
-	log.Printf("[DEBUG] VM %q - UUID is %q", vm.InventoryPath, vprops.Config.Uuid)
-	d.SetId(vprops.Config.Uuid)
-
-	// Start the virtual machine
-	if err := virtualmachine.PowerOn(vm); err != nil {
-		return nil, fmt.Errorf("error powering on virtual machine: %s", err)
-	}
-	return vm, nil
-}
-
-// resourceVSphereVirtualMachineCreateBareWithSDRS runs the creation part of
-// resourceVSphereVirtualMachineCreateBare through storage DRS. It's designed
-// to be run when a storage cluster is specified, versus simply specifying
-// datastores.
-func resourceVSphereVirtualMachineCreateBareWithSDRS(
-	d *schema.ResourceData,
-	meta interface{},
-	fo *object.Folder,
-	spec types.VirtualMachineConfigSpec,
-	pool *object.ResourcePool,
-	hs *object.HostSystem,
-) (*object.VirtualMachine, error) {
-	client := meta.(*VSphereClient).vimClient
-	if err := viapi.ValidateVirtualCenter(client); err != nil {
-		return nil, fmt.Errorf("connection ineligible to use datastore_cluster_id: %s", err)
-	}
-
-	log.Printf("[DEBUG] %s: Creating virtual machine through Storage DRS API", resourceVSphereVirtualMachineIDString(d))
-	pod, err := storagepod.FromID(client, d.Get("datastore_cluster_id").(string))
-	if err != nil {
-		return nil, fmt.Errorf("error getting datastore cluster: %s", err)
-	}
-
-	vm, err := storagepod.CreateVM(client, fo, spec, pool, hs, pod)
-	if err != nil {
-		return nil, fmt.Errorf("error creating virtual machine on datastore cluster %q: %s", pod.Name(), err)
-	}
-
-	return vm, nil
-}
-
-// resourceVSphereVirtualMachineCreateBareStandard performs the steps necessary
-// during resourceVSphereVirtualMachineCreateBare to create a virtual machine
-// when a datastore cluster is not supplied.
-func resourceVSphereVirtualMachineCreateBareStandard(
-	d *schema.ResourceData,
-	meta interface{},
-	fo *object.Folder,
-	spec types.VirtualMachineConfigSpec,
-	pool *object.ResourcePool,
-	hs *object.HostSystem,
-) (*object.VirtualMachine, error) {
-	client := meta.(*VSphereClient).vimClient
-
-	// Set the datastore for the VM.
-	ds, err := datastore.FromID(client, d.Get("datastore_id").(string))
-	if err != nil {
-		return nil, fmt.Errorf("error locating datastore for VM: %s", err)
-	}
-	spec.Files = &types.VirtualMachineFileInfo{
-		VmPathName: fmt.Sprintf("[%s]", ds.Name()),
-	}
-
-	vm, err := virtualmachine.Create(client, fo, spec, pool, hs)
-	if err != nil {
-		return nil, fmt.Errorf("error creating virtual machine: %s", err)
-	}
-	return vm, nil
-}
-
-// resourceVSphereVirtualMachineCreateClone contains the clone VM deploy
-// path. The VM is returned.
-func resourceVSphereVirtualMachineCreateClone(d *schema.ResourceData, meta interface{}) (*object.VirtualMachine, error) {
-	log.Printf("[DEBUG] %s: VM being created from clone", resourceVSphereVirtualMachineIDString(d))
-	client := meta.(*VSphereClient).vimClient
-
-	// Find the folder based off the path to the resource pool. Basically what we
-	// are saying here is that the VM folder that we are placing this VM in needs
-	// to be in the same hierarchy as the resource pool - so in other words, the
-	// same datacenter.
-	poolID := d.Get("resource_pool_id").(string)
-	pool, err := resourcepool.FromID(client, poolID)
-	if err != nil {
-		return nil, fmt.Errorf("could not find resource pool ID %q: %s", poolID, err)
-	}
-	fo, err := folder.VirtualMachineFolderFromObject(client, pool, d.Get("folder").(string))
-	if err != nil {
-		return nil, err
-	}
-
-	// Expand the clone spec. We get the source VM here too.
-	cloneSpec, srcVM, err := vmworkflow.ExpandVirtualMachineCloneSpec(d, client)
-	if err != nil {
-		return nil, err
-	}
-
-	// Start the clone
-	name := d.Get("name").(string)
-	timeout := d.Get("clone.0.timeout").(int)
-	var vm *object.VirtualMachine
-	if _, ok := d.GetOk("datastore_cluster_id"); ok {
-		vm, err = resourceVSphereVirtualMachineCreateCloneWithSDRS(d, meta, srcVM, fo, name, cloneSpec, timeout)
-	} else {
-		vm, err = virtualmachine.Clone(client, srcVM, fo, name, cloneSpec, timeout)
-	}
-	if err != nil {
-		return nil, fmt.Errorf("error cloning virtual machine: %s", err)
-	}
-
-	// The VM has been created. We still need to do post-clone configuration, and
-	// while the resource should have an ID until this is done, we need it to go
-	// through post-clone rollback workflows. All rollback functions will remove
-	// the ID after it has done its rollback.
-	//
-	// It's generally safe to not rollback after the initial re-configuration is
-	// fully complete and we move on to sending the customization spec.
-	vprops, err := virtualmachine.Properties(vm)
-	if err != nil {
-		return nil, resourceVSphereVirtualMachineRollbackCreate(
-			d,
-			meta,
-			vm,
-			fmt.Errorf("cannot fetch properties of created virtual machine: %s", err),
-		)
-	}
-	log.Printf("[DEBUG] VM %q - UUID is %q", vm.InventoryPath, vprops.Config.Uuid)
-	d.SetId(vprops.Config.Uuid)
-
-	// Before starting or proceeding any further, we need to normalize the
-	// configuration of the newly cloned VM. This is basically a subset of update
-	// with the stipulation that there is currently no state to help move this
-	// along.
-	cfgSpec, err := expandVirtualMachineConfigSpec(d, client)
-	if err != nil {
-		return nil, resourceVSphereVirtualMachineRollbackCreate(
-			d,
-			meta,
-			vm,
-			fmt.Errorf("error in virtual machine configuration: %s", err),
-		)
-	}
-
-	// To apply device changes, we need the current devicecfgSpec from the config
-	// info. We then filter this list through the same apply process we did for
-	// create, which will apply the changes in an incremental fashion.
-	devices := object.VirtualDeviceList(vprops.Config.Hardware.Device)
-	var delta []types.BaseVirtualDeviceConfigSpec
-	// First check the state of our SCSI bus. Normalize it if we need to.
-	devices, delta, err = virtualdevice.NormalizeSCSIBus(devices, d.Get("scsi_type").(string), d.Get("scsi_controller_count").(int), d.Get("scsi_bus_sharing").(string))
-	if err != nil {
-		return nil, resourceVSphereVirtualMachineRollbackCreate(
-			d,
-			meta,
-			vm,
-			fmt.Errorf("error normalizing SCSI bus post-clone: %s", err),
-		)
-	}
-	cfgSpec.DeviceChange = virtualdevice.AppendDeviceChangeSpec(cfgSpec.DeviceChange, delta...)
-	// Disks
-	devices, delta, err = virtualdevice.DiskPostCloneOperation(d, client, devices)
-	if err != nil {
-		return nil, resourceVSphereVirtualMachineRollbackCreate(
-			d,
-			meta,
-			vm,
-			fmt.Errorf("error processing disk changes post-clone: %s", err),
-		)
-	}
-	cfgSpec.DeviceChange = virtualdevice.AppendDeviceChangeSpec(cfgSpec.DeviceChange, delta...)
-	// Network devices
-	devices, delta, err = virtualdevice.NetworkInterfacePostCloneOperation(d, client, devices)
-	if err != nil {
-		return nil, resourceVSphereVirtualMachineRollbackCreate(
-			d,
-			meta,
-			vm,
-			fmt.Errorf("error processing network device changes post-clone: %s", err),
-		)
-	}
-	cfgSpec.DeviceChange = virtualdevice.AppendDeviceChangeSpec(cfgSpec.DeviceChange, delta...)
-	// CDROM
-	devices, delta, err = virtualdevice.CdromPostCloneOperation(d, client, devices)
-	if err != nil {
-		return nil, resourceVSphereVirtualMachineRollbackCreate(
-			d,
-			meta,
-			vm,
-			fmt.Errorf("error processing CDROM device changes post-clone: %s", err),
-		)
-	}
-	cfgSpec.DeviceChange = virtualdevice.AppendDeviceChangeSpec(cfgSpec.DeviceChange, delta...)
-	log.Printf("[DEBUG] %s: Final device list: %s", resourceVSphereVirtualMachineIDString(d), virtualdevice.DeviceListString(devices))
-	log.Printf("[DEBUG] %s: Final device change cfgSpec: %s", resourceVSphereVirtualMachineIDString(d), virtualdevice.DeviceChangeString(cfgSpec.DeviceChange))
-
-	// Perform updates
-	if _, ok := d.GetOk("datastore_cluster_id"); ok {
-		err = resourceVSphereVirtualMachineUpdateReconfigureWithSDRS(d, meta, vm, cfgSpec)
-	} else {
-		err = virtualmachine.Reconfigure(vm, cfgSpec)
-	}
-	if err != nil {
-		return nil, resourceVSphereVirtualMachineRollbackCreate(
-			d,
-			meta,
-			vm,
-			fmt.Errorf("error reconfiguring virtual machine: %s", err),
-		)
-	}
-
-	var cw *virtualMachineCustomizationWaiter
-	// Send customization spec if any has been defined.
-	if len(d.Get("clone.0.customize").([]interface{})) > 0 {
-		family, err := resourcepool.OSFamily(client, pool, d.Get("guest_id").(string))
-		if err != nil {
-			return nil, fmt.Errorf("cannot find OS family for guest ID %q: %s", d.Get("guest_id").(string), err)
-		}
-		custSpec := vmworkflow.ExpandCustomizationSpec(d, family)
-		cw = newVirtualMachineCustomizationWaiter(client, vm, d.Get("clone.0.customize.0.timeout").(int))
-		if err := virtualmachine.Customize(vm, custSpec); err != nil {
-			// Roll back the VMs as per the error handling in reconfigure.
-			if derr := resourceVSphereVirtualMachineDelete(d, meta); derr != nil {
-				return nil, fmt.Errorf(formatVirtualMachinePostCloneRollbackError, vm.InventoryPath, err, derr)
-			}
-			d.SetId("")
-			return nil, fmt.Errorf("error sending customization spec: %s", err)
-		}
-	}
-	// Finally time to power on the virtual machine!
-	if err := virtualmachine.PowerOn(vm); err != nil {
-		return nil, fmt.Errorf("error powering on virtual machine: %s", err)
-	}
-	// If we customized, wait on customization.
-	if cw != nil {
-		log.Printf("[DEBUG] %s: Waiting for VM customization to complete", resourceVSphereVirtualMachineIDString(d))
-		<-cw.Done()
-		if err := cw.Err(); err != nil {
-			return nil, fmt.Errorf(formatVirtualMachineCustomizationWaitError, vm.InventoryPath, err)
-		}
-	}
-	// Clone is complete and ready to return
-	return vm, nil
-}
-
-// resourceVSphereVirtualMachineCreateInstantClone contains the clone VM deploy
-// path. The VM is returned.
-func resourceVSphereVirtualMachineCreateInstantClone(d *schema.ResourceData, meta interface{}) (*object.VirtualMachine, error) {
-	log.Printf("[DEBUG] %s: VM being created from instant clone", resourceVSphereVirtualMachineIDString(d))
-	client := meta.(*VSphereClient).vimClient
-
-	// Find the folder based off the path to the resource pool. Basically what we
-	// are saying here is that the VM folder that we are placing this VM in needs
-	// to be in the same hierarchy as the resource pool - so in other words, the
-	// same datacenter.
-	poolID := d.Get("resource_pool_id").(string)
-	pool, err := resourcepool.FromID(client, poolID)
-	if err != nil {
-		return nil, fmt.Errorf("could not find resource pool ID %q: %s", poolID, err)
-	}
-	fo, err := folder.VirtualMachineFolderFromObject(client, pool, d.Get("folder").(string))
-	if err != nil {
-		return nil, err
-	}
-
-	// Expand the instant clone spec. We get the source VM here too.
-	cloneSpec, srcVM, err := vmworkflow.ExpandVirtualMachineInstantCloneSpec(d, client, fo)
-	if err != nil {
-		return nil, err
-	}
-
-	// Start the clone
-	name := d.Get("name").(string)
-	timeout := d.Get("instantclone.0.timeout").(int)
-	var vm *object.VirtualMachine
-	vm, err = virtualmachine.InstantClone(client, srcVM, fo, name, cloneSpec, timeout)
-	if err != nil {
-		return nil, fmt.Errorf("error cloning virtual machine: %s", err)
-	}
-
-	// The VM has now been created and unlike a linked clone where the re-configuration
-	// takes place prior to the VM being powered-on, an instant clone is already powered-on.
-	// Therefore we only want to power-off and reconfigure the Instant Clone if the state
-	// of the Virtual Machine is different from the resource data, else we lose the shared
-	// memory benefits of the Instant Clone.
-	vprops, err := virtualmachine.Properties(vm)
-	if err != nil {
-		return nil, resourceVSphereVirtualMachineRollbackCreate(
-			d,
-			meta,
-			vm,
-			fmt.Errorf("cannot fetch properties of created virtual machine: %s", err),
-		)
-	}
-	log.Printf("[DEBUG] VM %q - UUID is %q", vm.InventoryPath, vprops.Config.Uuid)
-	d.SetId(vprops.Config.Uuid)
-
-	// Determine whether we need to reconfigure the Instant Clone based on the current and
-	// desired properties
-	cfgSpec, changed, err := expandVirtualMachineInstantCloneConfigSpecChanged(d, client, vprops.Config)
-	if err != nil {
-		return nil, resourceVSphereVirtualMachineRollbackCreate(
-			d,
-			meta,
-			vm,
-			fmt.Errorf("error in virtual machine configuration: %s", err),
-		)
-	}
-
-	// To apply device changes, we need the current devicecfgSpec from the config
-	// info. We then filter this list through the same apply process we did for
-	// create, which will apply the changes in an incremental fashion.
-	devices := object.VirtualDeviceList(vprops.Config.Hardware.Device)
-	var delta []types.BaseVirtualDeviceConfigSpec
-	// First check the state of our SCSI bus. Normalize it if we need to.
-	devices, delta, err = virtualdevice.NormalizeSCSIBus(devices, d.Get("scsi_type").(string), d.Get("scsi_controller_count").(int), d.Get("scsi_bus_sharing").(string))
-	if err != nil {
-		return nil, resourceVSphereVirtualMachineRollbackCreate(
-			d,
-			meta,
-			vm,
-			fmt.Errorf("error normalizing SCSI bus post-clone: %s", err),
-		)
-	}
-	cfgSpec.DeviceChange = virtualdevice.AppendDeviceChangeSpec(cfgSpec.DeviceChange, delta...)
-
-	// Disks
-	devices, delta, err = virtualdevice.DiskPostCloneOperation(d, client, devices)
-	if err != nil {
-		return nil, resourceVSphereVirtualMachineRollbackCreate(
-			d,
-			meta,
-			vm,
-			fmt.Errorf("error processing disk changes post-clone: %s", err),
-		)
-	}
-	cfgSpec.DeviceChange = virtualdevice.AppendDeviceChangeSpec(cfgSpec.DeviceChange, delta...)
-
-	// Network devices
-	devices, delta, err = virtualdevice.NetworkInterfacePostCloneOperation(d, client, devices)
-	if err != nil {
-		return nil, resourceVSphereVirtualMachineRollbackCreate(
-			d,
-			meta,
-			vm,
-			fmt.Errorf("error processing network device changes post-clone: %s", err),
-		)
-	}
-
-	cfgSpec.DeviceChange = virtualdevice.AppendDeviceChangeSpec(cfgSpec.DeviceChange, delta...)
-
-	// CDROM
-	devices, delta, err = virtualdevice.CdromPostCloneOperation(d, client, devices)
-	if err != nil {
-		return nil, resourceVSphereVirtualMachineRollbackCreate(
-			d,
-			meta,
-			vm,
-			fmt.Errorf("error processing CDROM device changes post-clone: %s", err),
-		)
-	}
-	cfgSpec.DeviceChange = virtualdevice.AppendDeviceChangeSpec(cfgSpec.DeviceChange, delta...)
-
-	// If we don't currently have any reboot scheduled then
-	// check whether any device operations require one
-	if !d.Get("reboot_required").(bool) {
-		for _, deviceChange := range cfgSpec.DeviceChange {
-			_, cdrom := deviceChange.GetVirtualDeviceConfigSpec().Device.(*types.VirtualCdrom)
-			switch deviceChange.GetVirtualDeviceConfigSpec().Operation {
-			case types.VirtualDeviceConfigSpecOperationAdd:
-				if cdrom {
-					d.Set("reboot_required", true)
-					break
-				}
-			case types.VirtualDeviceConfigSpecOperationEdit:
-				if !cdrom {
-					d.Set("reboot_required", true)
-					break
-				}
-			case types.VirtualDeviceConfigSpecOperationRemove:
-				d.Set("reboot_required", true)
-				break
-			}
-		}
-	}
-
-	// Only carry out the reconfigure if we actually have a change to process.
-	if changed || len(cfgSpec.DeviceChange) > 0 {
-		//Check to see if we need to shutdown the VM for this process.
-		if d.Get("reboot_required").(bool) && vprops.Runtime.PowerState != types.VirtualMachinePowerStatePoweredOff {
-			// Attempt a graceful shutdown of this process. We wrap this in a VM helper.
-			timeout := d.Get("shutdown_wait_timeout").(int)
-			force := d.Get("force_power_off").(bool)
-			if err := virtualmachine.GracefulPowerOff(client, vm, timeout, force); err != nil {
-				return nil, resourceVSphereVirtualMachineRollbackCreate(
-					d,
-					meta,
-					vm,
-					fmt.Errorf("error shutting down virtual machine: %s", err),
-				)
-			}
-		}
-		// Perform updates.
-		if _, ok := d.GetOk("datastore_cluster_id"); ok {
-			err = resourceVSphereVirtualMachineUpdateReconfigureWithSDRS(d, meta, vm, cfgSpec)
-		} else {
-			err = virtualmachine.Reconfigure(vm, cfgSpec)
-		}
-		if err != nil {
-			return nil, resourceVSphereVirtualMachineRollbackCreate(
-				d,
-				meta,
-				vm,
-				fmt.Errorf("error reconfiguring virtual machine: %s", err),
-			)
-		}
-		// Re-fetch properties
-		vprops, err = virtualmachine.Properties(vm)
-		if err != nil {
-			return nil, resourceVSphereVirtualMachineRollbackCreate(
-				d,
-				meta,
-				vm,
-				fmt.Errorf("error re-fetching VM properties after update: %s", err),
-			)
-		}
-		// Power back on the VM, and wait for network if necessary.
-		if vprops.Runtime.PowerState != types.VirtualMachinePowerStatePoweredOn {
-			if err := virtualmachine.PowerOn(vm); err != nil {
-				return nil, resourceVSphereVirtualMachineRollbackCreate(
-					d,
-					meta,
-					vm,
-					fmt.Errorf("error powering on virtual machine: %s", err),
-				)
-			}
-		}
-	}
-	d.Set("reboot_required", false)
-
-	// Instant Clone is complete and ready to return
-	return vm, nil
-}
-
-// resourceVSphereVirtualMachineCreateCloneWithSDRS runs the clone part of
-// resourceVSphereVirtualMachineCreateClone through storage DRS. It's designed
-// to be run when a storage cluster is specified, versus simply specifying
-// datastores.
-func resourceVSphereVirtualMachineCreateCloneWithSDRS(
-	d *schema.ResourceData,
-	meta interface{},
-	srcVM *object.VirtualMachine,
-	fo *object.Folder,
-	name string,
-	spec types.VirtualMachineCloneSpec,
-	timeout int,
-) (*object.VirtualMachine, error) {
-	client := meta.(*VSphereClient).vimClient
-	if err := viapi.ValidateVirtualCenter(client); err != nil {
-		return nil, fmt.Errorf("connection ineligible to use datastore_cluster_id: %s", err)
-	}
-
-	log.Printf("[DEBUG] %s: Cloning virtual machine through Storage DRS API", resourceVSphereVirtualMachineIDString(d))
-	pod, err := storagepod.FromID(client, d.Get("datastore_cluster_id").(string))
-	if err != nil {
-		return nil, fmt.Errorf("error getting datastore cluster: %s", err)
-	}
-
-	vm, err := storagepod.CloneVM(client, srcVM, fo, name, spec, timeout, pod)
-	if err != nil {
-		return nil, fmt.Errorf("error cloning on datastore cluster %q: %s", pod.Name(), err)
-	}
-
-	return vm, nil
-}
-
-// resourceVSphereVirtualMachineRollbackCreate attempts to "roll back" a
-// resource due to an error that happened post-create that will put the VM in a
-// state where it cannot be worked with. This should only be done early on in
-// the process, namely on clone operations between when the clone actually
-// happens, and no later than after the initial post-clone update is complete.
-//
-// If the rollback fails, an error is displayed prompting the user to manually
-// delete the virtual machine before trying again.
-func resourceVSphereVirtualMachineRollbackCreate(
-	d *schema.ResourceData,
-	meta interface{},
-	vm *object.VirtualMachine,
-	origErr error,
-) error {
-	defer d.SetId("")
-	// Updates are largely atomic, so more than likely no disks with
-	// keep_on_remove were attached, but just in case, we run this through delete
-	// to make sure to safely remove any disk that may have been attached as part
-	// of this process if it was flagged as such.
-	if err := resourceVSphereVirtualMachineDelete(d, meta); err != nil {
-		return fmt.Errorf(formatVirtualMachinePostCloneRollbackError, vm.InventoryPath, origErr, err)
-	}
-	return fmt.Errorf("error reconfiguring virtual machine: %s", origErr)
-}
-
-// resourceVSphereVirtualMachineUpdateLocation manages vMotion. This includes
-// the migration of a VM from one host to another, or from one datastore to
-// another (storage vMotion).
-//
-// This function is responsible for building the top-level relocate spec. For
-// disks, we call out to relocate functionality in the disk sub-resource.
-func resourceVSphereVirtualMachineUpdateLocation(d *schema.ResourceData, meta interface{}) error {
-	log.Printf("[DEBUG] %s: Checking for pending migration operations", resourceVSphereVirtualMachineIDString(d))
-	client := meta.(*VSphereClient).vimClient
-
-	// A little bit of duplication of VM object data is done here to keep the
-	// method signature lean.
-	id := d.Id()
-	vm, err := virtualmachine.FromUUID(client, id)
-	if err != nil {
-		return fmt.Errorf("cannot locate virtual machine with UUID %q: %s", id, err)
-	}
-
-	// Determine if we are performing any storage vMotion tasks. This will generate the relocators if there are any.
-	vprops, err := virtualmachine.Properties(vm)
-	if err != nil {
-		return fmt.Errorf("error fetching VM properties: %s", err)
-	}
-	devices := object.VirtualDeviceList(vprops.Config.Hardware.Device)
-	relocators, diskRelocateOK, err := virtualdevice.DiskMigrateRelocateOperation(d, client, devices)
-	if err != nil {
-		return err
-	}
-	// If we don't have any changes, stop here.
-	if !d.HasChange("resource_pool_id") && !d.HasChange("host_system_id") && !d.HasChange("datastore_id") && !diskRelocateOK {
-		log.Printf("[DEBUG] %s: No migration operations found", resourceVSphereVirtualMachineIDString(d))
-		return nil
-	}
-	log.Printf("[DEBUG] %s: Migration operations found, proceeding with migration", resourceVSphereVirtualMachineIDString(d))
-
-	// Fetch and validate pool and host
-	poolID := d.Get("resource_pool_id").(string)
-	pool, err := resourcepool.FromID(client, poolID)
-	if err != nil {
-		return fmt.Errorf("could not find resource pool ID %q: %s", poolID, err)
-	}
-	var hs *object.HostSystem
-	if v, ok := d.GetOk("host_system_id"); ok {
-		hsID := v.(string)
-		var err error
-		if hs, err = hostsystem.FromID(client, hsID); err != nil {
-			return fmt.Errorf("error locating host system at ID %q: %s", hsID, err)
-		}
-	}
-	if err := resourcepool.ValidateHost(client, pool, hs); err != nil {
-		return err
-	}
-
-	// Start building the spec
-	spec := types.VirtualMachineRelocateSpec{
-		Pool: types.NewReference(pool.Reference()),
-	}
-
-	// Fetch the datastore
-	if dsID, ok := d.GetOk("datastore_id"); ok {
-		ds, err := datastore.FromID(client, dsID.(string))
-		if err != nil {
-			return fmt.Errorf("error locating datastore for VM: %s", err)
-		}
-		spec.Datastore = types.NewReference(ds.Reference())
-	}
-
-	if hs != nil {
-		hsRef := hs.Reference()
-		spec.Host = &hsRef
-	}
-
-	spec.Disk = relocators
-
-	// Ready to perform migration
-	timeout := d.Get("migrate_wait_timeout").(int)
-	if _, ok := d.GetOk("datastore_cluster_id"); ok {
-		err = resourceVSphereVirtualMachineUpdateLocationRelocateWithSDRS(d, meta, vm, spec, timeout)
-	} else {
-		err = virtualmachine.Relocate(vm, spec, timeout)
-	}
-	return err
-}
-
-// resourceVSphereVirtualMachineUpdateLocationRelocateWithSDRS runs the storage vMotion
-// part of resourceVSphereVirtualMachineUpdateLocation through storage DRS.
-// It's designed to be run when a storage cluster is specified, versus simply
-// specifying datastores.
-func resourceVSphereVirtualMachineUpdateLocationRelocateWithSDRS(
-	d *schema.ResourceData,
-	meta interface{},
-	vm *object.VirtualMachine,
-	spec types.VirtualMachineRelocateSpec,
-	timeout int,
-) error {
-	client := meta.(*VSphereClient).vimClient
-	if err := viapi.ValidateVirtualCenter(client); err != nil {
-		return fmt.Errorf("connection ineligible to use datastore_cluster_id: %s", err)
-	}
-
-	log.Printf("[DEBUG] %s: Running virtual machine relocate Storage DRS API", resourceVSphereVirtualMachineIDString(d))
-	pod, err := storagepod.FromID(client, d.Get("datastore_cluster_id").(string))
-	if err != nil {
-		return fmt.Errorf("error getting datastore cluster: %s", err)
-	}
-
-	err = storagepod.RelocateVM(client, vm, spec, timeout, pod)
-	if err != nil {
-		return fmt.Errorf("error running vMotion on datastore cluster %q: %s", pod.Name(), err)
-	}
-	return nil
-}
-
-// applyVirtualDevices is used by Create and Update to build a list of virtual
-// device changes.
-func applyVirtualDevices(d *schema.ResourceData, c *govmomi.Client, l object.VirtualDeviceList) ([]types.BaseVirtualDeviceConfigSpec, error) {
-	// We filter this device list through each major device class' apply
-	// operation. This will give us a final set of changes that will be our
-	// deviceChange attribute.
-	var spec, delta []types.BaseVirtualDeviceConfigSpec
-	var err error
-	// First check the state of our SCSI bus. Normalize it if we need to.
-	l, delta, err = virtualdevice.NormalizeSCSIBus(l, d.Get("scsi_type").(string), d.Get("scsi_controller_count").(int), d.Get("scsi_bus_sharing").(string))
-	if err != nil {
-		return nil, err
-	}
-	if len(delta) > 0 {
-		log.Printf("[DEBUG] %s: SCSI bus has changed and requires a VM restart", resourceVSphereVirtualMachineIDString(d))
-		d.Set("reboot_required", true)
-	}
-	spec = virtualdevice.AppendDeviceChangeSpec(spec, delta...)
-	// Disks
-	l, delta, err = virtualdevice.DiskApplyOperation(d, c, l)
-	if err != nil {
-		return nil, err
-	}
-	spec = virtualdevice.AppendDeviceChangeSpec(spec, delta...)
-	// Network devices
-	l, delta, err = virtualdevice.NetworkInterfaceApplyOperation(d, c, l)
-	if err != nil {
-		return nil, err
-	}
-	spec = virtualdevice.AppendDeviceChangeSpec(spec, delta...)
-	// CDROM
-	l, delta, err = virtualdevice.CdromApplyOperation(d, c, l)
-	if err != nil {
-		return nil, err
-	}
-	spec = virtualdevice.AppendDeviceChangeSpec(spec, delta...)
-	log.Printf("[DEBUG] %s: Final device list: %s", resourceVSphereVirtualMachineIDString(d), virtualdevice.DeviceListString(l))
-	log.Printf("[DEBUG] %s: Final device change spec: %s", resourceVSphereVirtualMachineIDString(d), virtualdevice.DeviceChangeString(spec))
-	return spec, nil
-}
-
-// resourceVSphereVirtualMachineIDString prints a friendly string for the
-// vsphere_virtual_machine resource.
-func resourceVSphereVirtualMachineIDString(d structure.ResourceIDStringer) string {
-	return structure.ResourceIDString(d, "vsphere_virtual_machine")
-}
-=======
-package vsphere
-
-import (
-	"context"
-	"errors"
-	"fmt"
-	"log"
-	"net"
-	"strings"
-	"time"
-
-	"github.com/hashicorp/terraform/helper/schema"
-	"github.com/hashicorp/terraform/helper/validation"
-	"github.com/terraform-providers/terraform-provider-vsphere/vsphere/internal/helper/customattribute"
-	"github.com/terraform-providers/terraform-provider-vsphere/vsphere/internal/helper/datastore"
-	"github.com/terraform-providers/terraform-provider-vsphere/vsphere/internal/helper/folder"
-	"github.com/terraform-providers/terraform-provider-vsphere/vsphere/internal/helper/hostsystem"
-	"github.com/terraform-providers/terraform-provider-vsphere/vsphere/internal/helper/resourcepool"
-	"github.com/terraform-providers/terraform-provider-vsphere/vsphere/internal/helper/spbm"
-	"github.com/terraform-providers/terraform-provider-vsphere/vsphere/internal/helper/storagepod"
-	"github.com/terraform-providers/terraform-provider-vsphere/vsphere/internal/helper/structure"
-	"github.com/terraform-providers/terraform-provider-vsphere/vsphere/internal/helper/vappcontainer"
-	"github.com/terraform-providers/terraform-provider-vsphere/vsphere/internal/helper/viapi"
-	"github.com/terraform-providers/terraform-provider-vsphere/vsphere/internal/helper/virtualmachine"
-	"github.com/terraform-providers/terraform-provider-vsphere/vsphere/internal/virtualdevice"
-	"github.com/terraform-providers/terraform-provider-vsphere/vsphere/internal/vmworkflow"
-	"github.com/vmware/govmomi"
-	"github.com/vmware/govmomi/object"
-	"github.com/vmware/govmomi/vim25/types"
-)
-
-// formatVirtualMachinePostCloneRollbackError defines the verbose error when
-// rollback fails on a post-clone virtual machine operation.
-const formatVirtualMachinePostCloneRollbackError = `
-WARNING:
-There was an error performing post-clone changes to virtual machine %q:
-%s
-Additionally, there was an error removing the cloned virtual machine:
-%s
-
-The virtual machine may still exist in Terraform state. If it does, the
-resource will need to be tainted before trying again. For more information on
-how to do this, see the following page:
-https://www.terraform.io/docs/commands/taint.html
-
-If the virtual machine does not exist in state, manually delete it to try again.
-`
-
-// formatVirtualMachineCustomizationWaitError defines the verbose error that is
-// sent when the customization waiter returns an error. This can either be due
-// to timeout waiting for respective events or a guest-specific customization
-// error. The resource does not roll back in this case, to assist with
-// troubleshooting.
-const formatVirtualMachineCustomizationWaitError = `
-Virtual machine customization failed on %q:
-
-%s
-
-The virtual machine has not been deleted to assist with troubleshooting. If
-corrective steps are taken without modifying the "customize" block of the
-resource configuration, the resource will need to be tainted before trying
-again. For more information on how to do this, see the following page:
-https://www.terraform.io/docs/commands/taint.html
-`
-
-const questionCheckIntervalSecs = 5
-
-func resourceVSphereVirtualMachine() *schema.Resource {
-	s := map[string]*schema.Schema{
-		"resource_pool_id": {
-			Type:        schema.TypeString,
-			Required:    true,
-			Description: "The ID of a resource pool to put the virtual machine in.",
-		},
-		"datastore_id": {
-			Type:          schema.TypeString,
-			Optional:      true,
-			Computed:      true,
-			ConflictsWith: []string{"datastore_cluster_id"},
-			Description:   "The ID of the virtual machine's datastore. The virtual machine configuration is placed here, along with any virtual disks that are created without datastores.",
-		},
-		"datastore_cluster_id": {
-			Type:          schema.TypeString,
-			Optional:      true,
-			ConflictsWith: []string{"datastore_id"},
-			Description:   "The ID of a datastore cluster to put the virtual machine in.",
-		},
-		"folder": {
-			Type:        schema.TypeString,
-			Optional:    true,
-			Description: "The name of the folder to locate the virtual machine in.",
-			StateFunc:   folder.NormalizePath,
-		},
-		"host_system_id": {
-			Type:        schema.TypeString,
-			Optional:    true,
-			Computed:    true,
-			Description: "The ID of an optional host system to pin the virtual machine to.",
-		},
-		"wait_for_guest_ip_timeout": {
-			Type:        schema.TypeInt,
-			Optional:    true,
-			Default:     0,
-			Description: "The amount of time, in minutes, to wait for an available IP address on this virtual machine. A value less than 1 disables the waiter.",
-		},
-		"wait_for_guest_net_timeout": {
-			Type:        schema.TypeInt,
-			Optional:    true,
-			Default:     5,
-			Description: "The amount of time, in minutes, to wait for an available IP address on this virtual machine. A value less than 1 disables the waiter.",
-		},
-		"wait_for_guest_net_routable": {
-			Type:        schema.TypeBool,
-			Optional:    true,
-			Default:     true,
-			Description: "Controls whether or not the guest network waiter waits for a routable address. When false, the waiter does not wait for a default gateway, nor are IP addresses checked against any discovered default gateways as part of its success criteria.",
-		},
-		"ignored_guest_ips": {
-			Type:        schema.TypeList,
-			Optional:    true,
-			Description: "List of IP addresses and CIDR networks to ignore while waiting for an IP",
-			Elem: &schema.Schema{
-				Type: schema.TypeString,
-				ValidateFunc: func(val interface{}, key string) (warns []string, errs []error) {
-					v := val.(string)
-					if strings.Contains(v, "/") {
-						_, _, err := net.ParseCIDR(v)
-						if err != nil {
-							errs = append(errs, fmt.Errorf("%q contains invalid CIDR address: %s", key, v))
-						}
-					} else if net.ParseIP(v) == nil {
-						errs = append(errs, fmt.Errorf("%q contains invalid IP address: %s", key, v))
-					}
-					return
-				},
-			},
-		},
-		"shutdown_wait_timeout": {
-			Type:         schema.TypeInt,
-			Optional:     true,
-			Default:      3,
-			Description:  "The amount of time, in minutes, to wait for shutdown when making necessary updates to the virtual machine.",
-			ValidateFunc: validation.IntBetween(1, 10),
-		},
-		"migrate_wait_timeout": {
-			Type:         schema.TypeInt,
-			Optional:     true,
-			Default:      30,
-			Description:  "The amount of time, in minutes, to wait for a vMotion operation to complete before failing.",
-			ValidateFunc: validation.IntAtLeast(10),
-		},
-		"force_power_off": {
-			Type:        schema.TypeBool,
-			Optional:    true,
-			Default:     true,
-			Description: "Set to true to force power-off a virtual machine if a graceful guest shutdown failed for a necessary operation.",
-		},
-		"scsi_controller_count": {
-			Type:         schema.TypeInt,
-			Optional:     true,
-			Default:      1,
-			Description:  "The number of SCSI controllers that Terraform manages on this virtual machine. This directly affects the amount of disks you can add to the virtual machine and the maximum disk unit number. Note that lowering this value does not remove controllers.",
-			ValidateFunc: validation.IntBetween(1, 4),
-		},
-		"scsi_type": {
-			Type:         schema.TypeString,
-			Optional:     true,
-			Default:      virtualdevice.SubresourceControllerTypeParaVirtual,
-			Description:  "The type of SCSI bus this virtual machine will have. Can be one of lsilogic, lsilogic-sas or pvscsi.",
-			ValidateFunc: validation.StringInSlice(virtualdevice.SCSIBusTypeAllowedValues, false),
-		},
-		"scsi_bus_sharing": {
-			Type:         schema.TypeString,
-			Optional:     true,
-			Default:      string(types.VirtualSCSISharingNoSharing),
-			Description:  "Mode for sharing the SCSI bus. The modes are physicalSharing, virtualSharing, and noSharing.",
-			ValidateFunc: validation.StringInSlice(virtualdevice.SCSIBusSharingAllowedValues, false),
-		},
-		// NOTE: disk is only optional so that we can flag it as computed and use
-		// it in ResourceDiff. We validate this field in ResourceDiff to enforce it
-		// having a minimum count of 1 for now - but may support diskless VMs
-		// later.
-		"disk": {
-			Type:        schema.TypeList,
-			Optional:    true,
-			Computed:    true,
-			Description: "A specification for a virtual disk device on this virtual machine.",
-			MaxItems:    60,
-			Elem:        &schema.Resource{Schema: virtualdevice.DiskSubresourceSchema()},
-		},
-		"network_interface": {
-			Type:        schema.TypeList,
-			Required:    true,
-			Description: "A specification for a virtual NIC on this virtual machine.",
-			MaxItems:    10,
-			Elem:        &schema.Resource{Schema: virtualdevice.NetworkInterfaceSubresourceSchema()},
-		},
-		"cdrom": {
-			Type:        schema.TypeList,
-			Optional:    true,
-			Description: "A specification for a CDROM device on this virtual machine.",
-			MaxItems:    1,
-			Elem:        &schema.Resource{Schema: virtualdevice.CdromSubresourceSchema()},
-		},
-		"clone": {
-			Type:        schema.TypeList,
-			Optional:    true,
-			Description: "A specification for cloning a virtual machine from template.",
-			MaxItems:    1,
-			Elem:        &schema.Resource{Schema: vmworkflow.VirtualMachineCloneSchema()},
-		},
-		"reboot_required": {
-			Type:        schema.TypeBool,
-			Computed:    true,
-			Description: "Value internal to Terraform used to determine if a configuration set change requires a reboot.",
-		},
-		"vmware_tools_status": {
-			Type:        schema.TypeString,
-			Computed:    true,
-			Description: "The state of VMware tools in the guest. This will determine the proper course of action for some device operations.",
-		},
-		"vmx_path": {
-			Type:        schema.TypeString,
-			Computed:    true,
-			Description: "The path of the virtual machine's configuration file in the VM's datastore.",
-		},
-		"imported": {
-			Type:        schema.TypeBool,
-			Computed:    true,
-			Description: "A flag internal to Terraform that indicates that this resource was either imported or came from a earlier major version of this resource. Reset after the first post-import or post-upgrade apply.",
-		},
-		"moid": {
-			Type:        schema.TypeString,
-			Computed:    true,
-			Description: "The machine object ID from VMWare",
-		},
-		vSphereTagAttributeKey:    tagsSchema(),
-		customattribute.ConfigKey: customattribute.ConfigSchema(),
-	}
-	structure.MergeSchema(s, schemaVirtualMachineConfigSpec())
-	structure.MergeSchema(s, schemaVirtualMachineGuestInfo())
-
-	return &schema.Resource{
-		Create:        resourceVSphereVirtualMachineCreate,
-		Read:          resourceVSphereVirtualMachineRead,
-		Update:        resourceVSphereVirtualMachineUpdate,
-		Delete:        resourceVSphereVirtualMachineDelete,
-		CustomizeDiff: resourceVSphereVirtualMachineCustomizeDiff,
-		Importer: &schema.ResourceImporter{
-			State: resourceVSphereVirtualMachineImport,
-		},
-		SchemaVersion: 3,
-		MigrateState:  resourceVSphereVirtualMachineMigrateState,
-		Schema:        s,
-	}
-}
-
-func resourceVSphereVirtualMachineCreate(d *schema.ResourceData, meta interface{}) error {
-	log.Printf("[DEBUG] %s: Beginning create", resourceVSphereVirtualMachineIDString(d))
-	client := meta.(*VSphereClient).vimClient
-	tagsClient, err := tagsManagerIfDefined(d, meta)
-	if err != nil {
-		return err
-	}
-	// Verify a proper vCenter before proceeding if custom attributes are defined
-	attrsProcessor, err := customattribute.GetDiffProcessorIfAttributesDefined(client, d)
-	if err != nil {
-		return err
-	}
-
-	var vm *object.VirtualMachine
-	// This is where we process our various VM deploy workflows. We expect the ID
-	// of the resource to be set in the workflow to ensure that any post-create
-	// operations that fail during this process don't create a dangling resource.
-	// The VM should also be returned powered on.
-	switch {
-	case len(d.Get("clone").([]interface{})) > 0:
-		vm, err = resourceVSphereVirtualMachineCreateClone(d, meta)
-	default:
-		vm, err = resourceVSphereVirtualMachineCreateBare(d, meta)
-	}
-
-	if err != nil {
-		return err
-	}
-
-	// Tag the VM
-	if tagsClient != nil {
-		if err := processTagDiff(tagsClient, d, vm); err != nil {
-			return err
-		}
-	}
-
-	// Set custom attributes
-	if attrsProcessor != nil {
-		if err := attrsProcessor.ProcessDiff(vm); err != nil {
-			return err
-		}
-	}
-
-	// The host attribute of CreateVM_Task seems to be ignored in vCenter 6.7.
-	// Ensure that VMs are on the correct host and relocate if necessary. Do this
-	// near the end of the VM creation since it involves updating the
-	// ResourceData.
-	vprops, err := virtualmachine.Properties(vm)
-	if err != nil {
-		return err
-	}
-	if hid, ok := d.GetOk("host_system_id"); hid.(string) != vprops.Runtime.Host.Reference().Value && ok {
-		err = resourceVSphereVirtualMachineRead(d, meta)
-		if err != nil {
-			return err
-		}
-		// Restore the old host_system_id so we can still tell if a relocation is
-		// necessary.
-		err = d.Set("host_system_id", hid.(string))
-		if err != nil {
-			return err
-		}
-		if err = resourceVSphereVirtualMachineUpdateLocation(d, meta); err != nil {
-			return err
-		}
-	}
-
-	// Wait for guest IP address if we have been set to wait for one
-	err = virtualmachine.WaitForGuestIP(
-		client,
-		vm,
-		d.Get("wait_for_guest_ip_timeout").(int),
-		d.Get("ignored_guest_ips").([]interface{}),
-	)
-	if err != nil {
-		return err
-	}
-
-	// Wait for a routable address if we have been set to wait for one
-	err = virtualmachine.WaitForGuestNet(
-		client,
-		vm,
-		d.Get("wait_for_guest_net_routable").(bool),
-		d.Get("wait_for_guest_net_timeout").(int),
-		d.Get("ignored_guest_ips").([]interface{}),
-	)
-	if err != nil {
-		return err
-	}
-
-	// All done!
-	log.Printf("[DEBUG] %s: Create complete", resourceVSphereVirtualMachineIDString(d))
-	return resourceVSphereVirtualMachineRead(d, meta)
-}
-
-func resourceVSphereVirtualMachineRead(d *schema.ResourceData, meta interface{}) error {
-	log.Printf("[DEBUG] %s: Reading state of virtual machine", resourceVSphereVirtualMachineIDString(d))
-	client := meta.(*VSphereClient).vimClient
-	id := d.Id()
-	vm, err := virtualmachine.FromUUID(client, id)
-	if err != nil {
-		if _, ok := err.(*virtualmachine.UUIDNotFoundError); ok {
-			log.Printf("[DEBUG] %s: Virtual machine not found, marking resource as gone: %s", resourceVSphereVirtualMachineIDString(d), err)
-			d.SetId("")
-			return nil
-		}
-		return fmt.Errorf("error searching for with UUID %q: %s", id, err)
-	}
-
-	vprops, err := virtualmachine.Properties(vm)
-	if err != nil {
-		return fmt.Errorf("error fetching VM properties: %s", err)
-	}
-
-	// Set the managed object id.
-	moid := vm.Reference().Value
-	d.Set("moid", moid)
-	log.Printf("[DEBUG] MOID for VM %q is %q", vm.InventoryPath, moid)
-
-	// Reset reboot_required. This is an update only variable and should not be
-	// set across TF runs.
-	d.Set("reboot_required", false)
-	// Check to see if VMware tools is running.
-	if vprops.Guest != nil {
-		d.Set("vmware_tools_status", vprops.Guest.ToolsRunningStatus)
-	}
-
-	// Resource pool
-	if vprops.ResourcePool != nil {
-		d.Set("resource_pool_id", vprops.ResourcePool.Value)
-	}
-	// If the VM is part of a vApp, InventoryPath will point to a host path
-	// rather than a VM path, so this step must be skipped.
-	var vmContainer string
-	if vprops.ParentVApp != nil {
-		vmContainer = vprops.ParentVApp.Value
-	} else {
-		vmContainer = vprops.ResourcePool.Value
-	}
-	if !vappcontainer.IsVApp(client, vmContainer) {
-		f, err := folder.RootPathParticleVM.SplitRelativeFolder(vm.InventoryPath)
-		if err != nil {
-			return fmt.Errorf("error parsing virtual machine path %q: %s", vm.InventoryPath, err)
-		}
-		d.Set("folder", folder.NormalizePath(f))
-	}
-	// Set VM's current host ID if available
-	if vprops.Runtime.Host != nil {
-		d.Set("host_system_id", vprops.Runtime.Host.Value)
-	}
-
-	// Set the VMX path and default datastore
-	dp := &object.DatastorePath{}
-	if ok := dp.FromString(vprops.Config.Files.VmPathName); !ok {
-		return fmt.Errorf("could not parse VMX file path: %s", vprops.Config.Files.VmPathName)
-	}
-	// The easiest path for us to get an exact match on the datastore in use is
-	// to look for the datastore name in the list of used datastores. This is
-	// something we have access to from the VM's properties. This allows us to
-	// get away with not having to have the datastore unnecessarily supplied to
-	// the resource when it's not used by anything else.
-	var ds *object.Datastore
-	for _, dsRef := range vprops.Datastore {
-		dsx, err := datastore.FromID(client, dsRef.Value)
-		if err != nil {
-			return fmt.Errorf("error locating VMX datastore: %s", err)
-		}
-		dsxProps, err := datastore.Properties(dsx)
-		if err != nil {
-			return fmt.Errorf("error fetching VMX datastore properties: %s", err)
-		}
-		if dsxProps.Summary.Name == dp.Datastore {
-			ds = dsx
-		}
-	}
-	if ds == nil {
-		return fmt.Errorf("VMX datastore %s not found", dp.Datastore)
-	}
-	d.Set("datastore_id", ds.Reference().Value)
-	d.Set("vmx_path", dp.Path)
-
-	// Read general VM config info
-	if err := flattenVirtualMachineConfigInfo(d, vprops.Config); err != nil {
-		return fmt.Errorf("error reading virtual machine configuration: %s", err)
-	}
-
-	// Read the VM Home storage policy if associated
-	polID, err := spbm.PolicyIDByVirtualMachine(client, moid)
-	if err != nil {
-		return err
-	}
-	d.Set("storage_policy_id", polID)
-
-	// Perform pending device read operations.
-	devices := object.VirtualDeviceList(vprops.Config.Hardware.Device)
-	// Read the state of the SCSI bus.
-	d.Set("scsi_type", virtualdevice.ReadSCSIBusType(devices, d.Get("scsi_controller_count").(int)))
-	d.Set("scsi_bus_sharing", virtualdevice.ReadSCSIBusSharing(devices, d.Get("scsi_controller_count").(int)))
-	// Disks first
-	if err := virtualdevice.DiskRefreshOperation(d, client, devices); err != nil {
-		return err
-	}
-	// Network devices
-	if err := virtualdevice.NetworkInterfaceRefreshOperation(d, client, devices); err != nil {
-		return err
-	}
-	// CDROM
-	if err := virtualdevice.CdromRefreshOperation(d, client, devices); err != nil {
-		return err
-	}
-
-	// Read tags if we have the ability to do so
-	if tagsClient, _ := meta.(*VSphereClient).TagsManager(); tagsClient != nil {
-		if err := readTagsForResource(tagsClient, vm, d); err != nil {
-			return err
-		}
-	}
-
-	// Read set custom attributes
-	if customattribute.IsSupported(client) {
-		customattribute.ReadFromResource(client, vprops.Entity(), d)
-	}
-
-	// Finally, select a valid IP address for use by the VM for purposes of
-	// provisioning. This also populates some computed values to present to the
-	// user.
-	if vprops.Guest != nil {
-		if err := buildAndSelectGuestIPs(d, *vprops.Guest); err != nil {
-			return fmt.Errorf("error reading virtual machine guest data: %s", err)
-		}
-	}
-
-	log.Printf("[DEBUG] %s: Read complete", resourceVSphereVirtualMachineIDString(d))
-	return nil
-}
-
-func resourceVSphereVirtualMachineUpdate(d *schema.ResourceData, meta interface{}) error {
-	log.Printf("[DEBUG] %s: Performing update", resourceVSphereVirtualMachineIDString(d))
-	client := meta.(*VSphereClient).vimClient
-	tagsClient, err := tagsManagerIfDefined(d, meta)
-	if err != nil {
-		return err
-	}
-	// Verify a proper vCenter before proceeding if custom attributes are defined
-	attrsProcessor, err := customattribute.GetDiffProcessorIfAttributesDefined(client, d)
-	if err != nil {
-		return err
-	}
-
-	id := d.Id()
-	vm, err := virtualmachine.FromUUID(client, id)
-	if err != nil {
-		return fmt.Errorf("cannot locate virtual machine with UUID %q: %s", id, err)
-	}
-
-	if d.HasChange("resource_pool_id") {
-		var rp *object.ResourcePool
-		rp, err = resourcepool.FromID(client, d.Get("resource_pool_id").(string))
-		if err != nil {
-			return err
-		}
-
-		// Before we move the VM to the new RP we need to make sure the new one is on the same
-		// cluster or host as the old one, otherwise vsphere will throw an error.
-		dstRPProps, err := resourcepool.Properties(rp)
-		if err != nil {
-			return err
-		}
-
-		vmProps, err := virtualmachine.Properties(vm)
-		if err != nil {
-			return err
-		}
-		srcRPID := vmProps.ResourcePool.Value
-		srcResourcePool, err := resourcepool.FromID(client, srcRPID)
-		if err != nil {
-			return err
-		}
-		srcRPProps, err := resourcepool.Properties(srcResourcePool)
-		if err != nil {
-			return err
-		}
-
-		// If the source and destination RPs have different owners (i.e hosts or clusters)
-		// then it will be handled as a vMotion task
-		if dstRPProps.Owner == srcRPProps.Owner {
-			err = resourcepool.MoveIntoResourcePool(rp, vm.Reference())
-			if err != nil {
-				return err
-			}
-		} else {
-			// If we're migrating away from the current host we're setting the host system ID
-			// to nothing. It will be populated after the migration step, once we call Read().
-			d.Set("host_system_id", "")
-		}
-		// If a VM is moved into or out of a vApp container, the VM's InventoryPath
-		// will change. This can affect steps later in the update process such as
-		// moving folders. To make sure the VM has the correct InventoryPath,
-		// refresh the VM after moving into a new resource pool.
-		vm, err = virtualmachine.FromMOID(client, vm.Reference().Value)
-		if err != nil {
-			return err
-		}
-	}
-
-	// Update folder if necessary
-	if d.HasChange("folder") && !vappcontainer.IsVApp(client, d.Get("resource_pool_id").(string)) {
-		folder := d.Get("folder").(string)
-		if err := virtualmachine.MoveToFolder(client, vm, folder); err != nil {
-			return fmt.Errorf("could not move virtual machine to folder %q: %s", folder, err)
-		}
-	}
-
-	// Apply any pending tags
-	if tagsClient != nil {
-		if err := processTagDiff(tagsClient, d, vm); err != nil {
-			return err
-		}
-	}
-
-	// Update custom attributes
-	if attrsProcessor != nil {
-		if err := attrsProcessor.ProcessDiff(vm); err != nil {
-			return err
-		}
-	}
-
-	// Ready to start the VM update. All changes from here, until the update
-	// operation finishes successfully, need to be done in partial mode.
-	d.Partial(true)
-
-	vprops, err := virtualmachine.Properties(vm)
-	if err != nil {
-		return fmt.Errorf("error fetching VM properties: %s", err)
-	}
-
-	spec, changed, err := expandVirtualMachineConfigSpecChanged(d, client, vprops.Config)
-	if err != nil {
-		return fmt.Errorf("error in virtual machine configuration: %s", err)
-	}
-
-	devices := object.VirtualDeviceList(vprops.Config.Hardware.Device)
-	if spec.DeviceChange, err = applyVirtualDevices(d, client, devices); err != nil {
-		return err
-	}
-	// Only carry out the reconfigure if we actually have a change to process.
-	if changed || len(spec.DeviceChange) > 0 {
-		//Check to see if we need to shutdown the VM for this process.
-		if d.Get("reboot_required").(bool) && vprops.Runtime.PowerState != types.VirtualMachinePowerStatePoweredOff {
-			// Attempt a graceful shutdown of this process. We wrap this in a VM helper.
-			timeout := d.Get("shutdown_wait_timeout").(int)
-			force := d.Get("force_power_off").(bool)
-			if err := virtualmachine.GracefulPowerOff(client, vm, timeout, force); err != nil {
-				return fmt.Errorf("error shutting down virtual machine: %s", err)
-			}
-		}
-
-		// Start goroutine here that checks for questions
-		gChan := make(chan bool)
-
-		questions := map[string]string{
-			"msg.cdromdisconnect.locked": "0",
-		}
-		go func() {
-			// Sleep for a bit
-			time.Sleep(questionCheckIntervalSecs * time.Second)
-			for {
-				select {
-				case <-gChan:
-					// We're done
-					break
-				default:
-					vprops, err := virtualmachine.Properties(vm)
-					if err != nil {
-						log.Printf("[DEBUG] Error while retrieving VM properties. Error: %s", err)
-						continue
-					}
-					q := vprops.Runtime.Question
-					if q != nil {
-						log.Printf("[DEBUG] Question: %#v", q)
-						if len(q.Message) < 1 {
-							log.Printf("[DEBUG] No messages found")
-							continue
-						}
-						qMsg := q.Message[0].Id
-						if response, ok := questions[qMsg]; ok {
-							if err = vm.Answer(context.TODO(), q.Id, response); err != nil {
-								log.Printf("[DEBUG] Failed to answer question. Error: %s", err)
-								break
-							}
-						}
-					} else {
-						log.Printf("[DEBUG] No questions found")
-					}
-				}
-			}
-		}()
-
-		// Perform updates.
-		if _, ok := d.GetOk("datastore_cluster_id"); ok {
-			err = resourceVSphereVirtualMachineUpdateReconfigureWithSDRS(d, meta, vm, spec)
-		} else {
-			err = virtualmachine.Reconfigure(vm, spec)
-		}
-
-		// Regardless of the result we no longer need to watch for pending questions.
-		gChan <- true
-
-		if err != nil {
-			return fmt.Errorf("error reconfiguring virtual machine: %s", err)
-		}
-		// Re-fetch properties
-		vprops, err = virtualmachine.Properties(vm)
-		if err != nil {
-			return fmt.Errorf("error re-fetching VM properties after update: %s", err)
-		}
-		// Power back on the VM, and wait for network if necessary.
-		if vprops.Runtime.PowerState != types.VirtualMachinePowerStatePoweredOn {
-			if err := virtualmachine.PowerOn(vm); err != nil {
-				return fmt.Errorf("error powering on virtual machine: %s", err)
-			}
-			err = virtualmachine.WaitForGuestIP(
-				client,
-				vm,
-				d.Get("wait_for_guest_ip_timeout").(int),
-				d.Get("ignored_guest_ips").([]interface{}),
-			)
-			if err != nil {
-				return err
-			}
-			err = virtualmachine.WaitForGuestNet(
-				client,
-				vm,
-				d.Get("wait_for_guest_net_routable").(bool),
-				d.Get("wait_for_guest_net_timeout").(int),
-				d.Get("ignored_guest_ips").([]interface{}),
-			)
-			if err != nil {
-				return err
-			}
-		}
-	}
-	// Now safe to turn off partial mode.
-	d.Partial(false)
-	d.Set("reboot_required", false)
-
-	// Now that any pending changes have been done (namely, any disks that don't
-	// need to be migrated have been deleted), proceed with vMotion if we have
-	// one pending.
-	if err := resourceVSphereVirtualMachineUpdateLocation(d, meta); err != nil {
-		return fmt.Errorf("error running VM migration: %s", err)
-	}
-
-	// All done with updates.
-	log.Printf("[DEBUG] %s: Update complete", resourceVSphereVirtualMachineIDString(d))
-	return resourceVSphereVirtualMachineRead(d, meta)
-}
-
-// resourceVSphereVirtualMachineUpdateReconfigureWithSDRS runs the reconfigure
-// part of resourceVSphereVirtualMachineUpdate through storage DRS. It's
-// designed to be run when a storage cluster is specified, versus simply
-// specifying datastores.
-func resourceVSphereVirtualMachineUpdateReconfigureWithSDRS(
-	d *schema.ResourceData,
-	meta interface{},
-	vm *object.VirtualMachine,
-	spec types.VirtualMachineConfigSpec,
-) error {
-	// Check to see if we have any disk creation operations first, as sending an
-	// update through SDRS without any disk creation operations will fail.
-	if !storagepod.HasDiskCreationOperations(spec.DeviceChange) {
-		log.Printf("[DEBUG] No disk operations for reconfiguration of VM %q, deferring to standard API", vm.InventoryPath)
-		return virtualmachine.Reconfigure(vm, spec)
-	}
-
-	client := meta.(*VSphereClient).vimClient
-	if err := viapi.ValidateVirtualCenter(client); err != nil {
-		return fmt.Errorf("connection ineligible to use datastore_cluster_id: %s", err)
-	}
-
-	log.Printf("[DEBUG] %s: Reconfiguring virtual machine through Storage DRS API", resourceVSphereVirtualMachineIDString(d))
-	pod, err := storagepod.FromID(client, d.Get("datastore_cluster_id").(string))
-	if err != nil {
-		return fmt.Errorf("error getting datastore cluster: %s", err)
-	}
-
-	err = storagepod.ReconfigureVM(client, vm, spec, pod)
-	if err != nil {
-		return fmt.Errorf("error reconfiguring VM on datastore cluster %q: %s", pod.Name(), err)
-	}
-	return nil
-}
-
-func resourceVSphereVirtualMachineDelete(d *schema.ResourceData, meta interface{}) error {
-	log.Printf("[DEBUG] %s: Performing delete", resourceVSphereVirtualMachineIDString(d))
-	client := meta.(*VSphereClient).vimClient
-	id := d.Id()
-	vm, err := virtualmachine.FromUUID(client, id)
-	if err != nil {
-		return fmt.Errorf("cannot locate virtual machine with UUID %q: %s", id, err)
-	}
-	vprops, err := virtualmachine.Properties(vm)
-	if err != nil {
-		return fmt.Errorf("error fetching VM properties: %s", err)
-	}
-	// Shutdown the VM first. We do attempt a graceful shutdown for the purpose
-	// of catching any edge data issues with associated virtual disks that we may
-	// need to retain on delete. However, we ignore the user-set force shutdown
-	// flag.
-	if vprops.Runtime.PowerState != types.VirtualMachinePowerStatePoweredOff {
-		timeout := d.Get("shutdown_wait_timeout").(int)
-		if err := virtualmachine.GracefulPowerOff(client, vm, timeout, true); err != nil {
-			return fmt.Errorf("error shutting down virtual machine: %s", err)
-		}
-	}
-	// Now attempt to detach any virtual disks that may need to be preserved.
-	devices := object.VirtualDeviceList(vprops.Config.Hardware.Device)
-	spec := types.VirtualMachineConfigSpec{}
-	if spec.DeviceChange, err = virtualdevice.DiskDestroyOperation(d, client, devices); err != nil {
-		return err
-	}
-	// Only run the reconfigure operation if there's actually disks in the spec.
-	if len(spec.DeviceChange) > 0 {
-		if err := virtualmachine.Reconfigure(vm, spec); err != nil {
-			return fmt.Errorf("error detaching virtual disks: %s", err)
-		}
-	}
-
-	// The final operation here is to destroy the VM.
-	if err := virtualmachine.Destroy(vm); err != nil {
-		return fmt.Errorf("error destroying virtual machine: %s", err)
-	}
-	d.SetId("")
-	log.Printf("[DEBUG] %s: Delete complete", resourceVSphereVirtualMachineIDString(d))
-	return nil
-}
-
-func resourceVSphereVirtualMachineCustomizeDiff(d *schema.ResourceDiff, meta interface{}) error {
-	log.Printf("[DEBUG] %s: Performing diff customization and validation", resourceVSphereVirtualMachineIDString(d))
-	client := meta.(*VSphereClient).vimClient
-
-	// Block certain options from being set depending on the vSphere version.
-	version := viapi.ParseVersionFromClient(client)
-	if d.Get("efi_secure_boot_enabled").(bool) {
-		if version.Older(viapi.VSphereVersion{Product: version.Product, Major: 6, Minor: 5}) {
-			return fmt.Errorf("efi_secure_boot_enabled is only supported on vSphere 6.5 and higher")
-		}
-	}
-
-	// Validate cdrom sub-resources
-	if err := virtualdevice.CdromDiffOperation(d, client); err != nil {
-		return err
-	}
-
-	// Validate network device sub-resources
-	if err := virtualdevice.NetworkInterfaceDiffOperation(d, client); err != nil {
-		return err
-	}
-
-	// Process changes to resource pool
-	if err := resourceVSphereVirtualMachineCustomizeDiffResourcePoolOperation(d); err != nil {
-		return err
-	}
-
-	// Normalize datastore cluster vs datastore
-	if err := datastoreClusterDiffOperation(d, client); err != nil {
-		return err
-	}
-
-	// Validate and normalize disk sub-resources
-	if err := virtualdevice.DiskDiffOperation(d, client); err != nil {
-		return err
-	}
-	// When a VM is a member of a vApp container, it is no longer part of the VM
-	// tree, and therefore cannot have its VM folder set.
-	if _, ok := d.GetOk("folder"); ok && vappcontainer.IsVApp(client, d.Get("resource_pool_id").(string)) {
-		return fmt.Errorf("cannot set folder while VM is in a vApp container")
-	}
-	// If this is a new resource and we are cloning, perform all clone validation
-	// operations.
-	if len(d.Get("clone").([]interface{})) > 0 {
-		if err := viapi.ValidateVirtualCenter(client); err != nil {
-			return errors.New("use of the clone sub-resource block requires vCenter")
-		}
-
-		switch {
-		case d.Get("imported").(bool):
-			// Imported workflows need to have the configuration of the clone
-			// sub-resource block persisted to state without forcing a new resource.
-			// Any changes after that will be properly tracked as a ForceNew, by
-			// flagging the imported flag to off.
-			d.SetNew("imported", false)
-		case d.Id() == "":
-			if err := vmworkflow.ValidateVirtualMachineClone(d, client); err != nil {
-				return err
-			}
-			fallthrough
-		default:
-			// For most cases (all non-imported workflows), any changed attribute in
-			// the clone configuration namespace is a ForceNew. Flag those now.
-			for _, k := range d.GetChangedKeysPrefix("clone.0") {
-				if strings.HasSuffix(k, ".#") {
-					k = strings.TrimSuffix(k, ".#")
-				}
-				// To maintain consistency with other timeout options, timeout does not
-				// need to ForceNew
-				if k == "clone.0.timeout" {
-					continue
-				}
-				d.ForceNew(k)
-			}
-		}
-	}
-	// Validate that the config has the necessary components for vApp support.
-	// Note that for clones the data is prepopulated in
-	// ValidateVirtualMachineClone.
-	if err := virtualdevice.VerifyVAppTransport(d, client); err != nil {
-		return err
-	}
-
-	log.Printf("[DEBUG] %s: Diff customization and validation complete", resourceVSphereVirtualMachineIDString(d))
-	return nil
-}
-
-func resourceVSphereVirtualMachineCustomizeDiffResourcePoolOperation(d *schema.ResourceDiff) error {
-	if d.HasChange("resource_pool_id") && !d.HasChange("host_system_id") {
-		log.Printf(
-			"[DEBUG] %s: resource_pool_id modified without change to host_system_id, marking as computed",
-			resourceVSphereVirtualMachineIDString(d),
-		)
-		if err := d.SetNewComputed("host_system_id"); err != nil {
-			return err
-		}
-	}
-	return nil
-}
-
-func datastoreClusterDiffOperation(d *schema.ResourceDiff, client *govmomi.Client) error {
-	if !structure.ValuesAvailable("", []string{"datastore_cluster_id", "datastore_id"}, d) {
-		log.Printf("[DEBUG] DatastoreClusterDiffOperation: datastore_id or datastore_cluster_id value depends on a computed value from another resource. Skipping validation.")
-		return nil
-	}
-	podID, podOk := d.GetOk("datastore_cluster_id")
-	podKnown := d.NewValueKnown("datastore_cluster_id")
-	dsID, dsOk := d.GetOk("datastore_id")
-	dsKnown := d.NewValueKnown("datastore_id")
-
-	switch {
-	case podKnown && dsKnown && !podOk && !dsOk:
-		// No root-level datastore option was available. This can happen on new
-		// configs where the user has not supplied either option, so we need to
-		// block this.
-		return errors.New("one of datastore_id datastore_cluster_id must be specified")
-	case podKnown && !podOk:
-		// No datastore cluster
-		return nil
-	case !dsOk:
-		// No datastore, we don't need to touch it
-		return nil
-	case !podKnown:
-		// Datastore cluster ID changing but we don't know it yet. Mark the datastore ID as computed
-		log.Printf("[DEBUG] %s: Datastore cluster ID unknown, marking VM datastore as computed", resourceVSphereVirtualMachineIDString(d))
-		return d.SetNewComputed("datastore_id")
-	}
-
-	return datastoreClusterDiffOperationCheckMembership(d, client, podID.(string), dsID.(string))
-}
-
-func datastoreClusterDiffOperationCheckMembership(d *schema.ResourceDiff, client *govmomi.Client, podID, dsID string) error {
-	log.Printf("[DEBUG] %s: Checking VM datastore cluster membership", resourceVSphereVirtualMachineIDString(d))
-
-	// Determine if the current datastore from state is a member of the current
-	// datastore cluster.
-	pod, err := storagepod.FromID(client, podID)
-	if err != nil {
-		return fmt.Errorf("error fetching datastore cluster ID %q: %s", podID, err)
-	}
-
-	ds, err := datastore.FromID(client, dsID)
-	if err != nil {
-		return fmt.Errorf("error fetching datastore ID %q: %s", dsID, err)
-	}
-
-	isMember, err := storagepod.IsMember(pod, ds)
-	if err != nil {
-		return fmt.Errorf("error checking storage pod membership: %s", err)
-	}
-	if !isMember {
-		// If the current datastore in state is not a member of the cluster, we
-		// need to trigger a migration. Do this by setting the datastore ID to
-		// computed so that it's picked up in the next update.
-		log.Printf(
-			"[DEBUG] %s: Datastore %q not a member of cluster %q, marking VM datastore as computed",
-			resourceVSphereVirtualMachineIDString(d),
-			ds.Name(),
-			pod.Name(),
-		)
-		return d.SetNewComputed("datastore_id")
-	}
-
-	return nil
-}
-
-func resourceVSphereVirtualMachineImport(d *schema.ResourceData, meta interface{}) ([]*schema.ResourceData, error) {
-	client := meta.(*VSphereClient).vimClient
-
-	name := d.Id()
-	if name == "" {
-		return nil, fmt.Errorf("path cannot be empty")
-	}
-
-	log.Printf("[DEBUG] Looking for VM by name/path %q", name)
-	vm, err := virtualmachine.FromPath(client, name, nil)
-	if err != nil {
-		return nil, fmt.Errorf("error fetching virtual machine: %s", err)
-	}
-	props, err := virtualmachine.Properties(vm)
-	if err != nil {
-		return nil, fmt.Errorf("error fetching virtual machine properties: %s", err)
-	}
-
-	// Block the import if the VM is a template.
-	if props.Config.Template {
-		return nil, fmt.Errorf("VM %q is a template and cannot be imported", name)
-	}
-
-	// Quickly walk the SCSI bus and determine the number of contiguous
-	// controllers starting from bus number 0. This becomes the current SCSI
-	// controller count. Anything past this is managed by config.
-	log.Printf("[DEBUG] Determining number of SCSI controllers for VM %q", name)
-	scsiBus := make([]bool, 4)
-	for _, device := range props.Config.Hardware.Device {
-		sc, ok := device.(types.BaseVirtualSCSIController)
-		if !ok {
-			continue
-		}
-		scsiBus[sc.GetVirtualSCSIController().BusNumber] = true
-	}
-	var ctlrCnt int
-	for _, v := range scsiBus {
-		if !v {
-			break
-		}
-		ctlrCnt++
-	}
-	if ctlrCnt < 1 {
-		return nil, fmt.Errorf("VM %q has no SCSI controllers", name)
-	}
-	d.Set("scsi_controller_count", ctlrCnt)
-
-	// Validate the disks in the VM to make sure that they will work with the
-	// resource. This is mainly ensuring that all disks are SCSI disks, but a
-	// Read operation is attempted as well to make sure it will survive that.
-	if err := virtualdevice.DiskImportOperation(d, client, object.VirtualDeviceList(props.Config.Hardware.Device)); err != nil {
-		return nil, err
-	}
-	// The VM should be ready for reading now
-	log.Printf("[DEBUG] VM UUID for %q is %q", name, props.Config.Uuid)
-	d.SetId(props.Config.Uuid)
-	d.Set("imported", true)
-
-	// Set some defaults. This helps possibly prevent diffs where these values
-	// have not been changed.
-	rs := resourceVSphereVirtualMachine().Schema
-	d.Set("force_power_off", rs["force_power_off"].Default)
-	d.Set("migrate_wait_timeout", rs["migrate_wait_timeout"].Default)
-	d.Set("shutdown_wait_timeout", rs["shutdown_wait_timeout"].Default)
-	d.Set("wait_for_guest_ip_timeout", rs["wait_for_guest_ip_timeout"].Default)
-	d.Set("wait_for_guest_net_timeout", rs["wait_for_guest_net_timeout"].Default)
-	d.Set("wait_for_guest_net_routable", rs["wait_for_guest_net_routable"].Default)
-
-	log.Printf("[DEBUG] %s: Import complete, resource is ready for read", resourceVSphereVirtualMachineIDString(d))
-	return []*schema.ResourceData{d}, nil
-}
-
-// resourceVSphereVirtualMachineCreateBare contains the "bare metal" VM
-// deploy path. The VM is returned.
-func resourceVSphereVirtualMachineCreateBare(d *schema.ResourceData, meta interface{}) (*object.VirtualMachine, error) {
-	log.Printf("[DEBUG] %s: VM being created from scratch", resourceVSphereVirtualMachineIDString(d))
-	client := meta.(*VSphereClient).vimClient
-	poolID := d.Get("resource_pool_id").(string)
-	pool, err := resourcepool.FromID(client, poolID)
-	if err != nil {
-		return nil, fmt.Errorf("could not find resource pool ID %q: %s", poolID, err)
-	}
-
-	// Find the folder based off the path to the resource pool. Basically what we
-	// are saying here is that the VM folder that we are placing this VM in needs
-	// to be in the same hierarchy as the resource pool - so in other words, the
-	// same datacenter.
-	fo, err := folder.VirtualMachineFolderFromObject(client, pool, d.Get("folder").(string))
-	if err != nil {
-		return nil, err
-	}
-	var hs *object.HostSystem
-	if v, ok := d.GetOk("host_system_id"); ok {
-		hsID := v.(string)
-		var err error
-		if hs, err = hostsystem.FromID(client, hsID); err != nil {
-			return nil, fmt.Errorf("error locating host system at ID %q: %s", hsID, err)
-		}
-	}
-
-	// Validate that the host is part of the resource pool before proceeding
-	if err := resourcepool.ValidateHost(client, pool, hs); err != nil {
-		return nil, err
-	}
-
-	// Ready to start making the VM here. First expand our main config spec.
-	spec, err := expandVirtualMachineConfigSpec(d, client)
-	if err != nil {
-		return nil, fmt.Errorf("error in virtual machine configuration: %s", err)
-	}
-
-	// Now we need to get the default device set - this is available in the
-	// environment info in the resource pool, which we can then filter through
-	// our device CRUD lifecycles to get a full deviceChange attribute for our
-	// configspec.
-	devices, err := resourcepool.DefaultDevices(client, pool, d.Get("guest_id").(string))
-	if err != nil {
-		return nil, fmt.Errorf("error loading default device list: %s", err)
-	}
-	log.Printf("[DEBUG] Default devices: %s", virtualdevice.DeviceListString(devices))
-
-	if spec.DeviceChange, err = applyVirtualDevices(d, client, devices); err != nil {
-		return nil, err
-	}
-
-	// Create the VM according the right API path - if we have a datastore
-	// cluster, use the SDRS API, if not, use the standard API.
-	var vm *object.VirtualMachine
-	if _, ok := d.GetOk("datastore_cluster_id"); ok {
-		vm, err = resourceVSphereVirtualMachineCreateBareWithSDRS(d, meta, fo, spec, pool, hs)
-	} else {
-		vm, err = resourceVSphereVirtualMachineCreateBareStandard(d, meta, fo, spec, pool, hs)
-	}
-	if err != nil {
-		return nil, err
-	}
-
-	// VM is created. Set the ID now before proceeding, in case the rest of the
-	// process here fails.
-	vprops, err := virtualmachine.Properties(vm)
-	if err != nil {
-		return nil, fmt.Errorf("cannot fetch properties of created virtual machine: %s", err)
-	}
-	log.Printf("[DEBUG] VM %q - UUID is %q", vm.InventoryPath, vprops.Config.Uuid)
-	d.SetId(vprops.Config.Uuid)
-
-	// Start the virtual machine
-	if err := virtualmachine.PowerOn(vm); err != nil {
-		return nil, fmt.Errorf("error powering on virtual machine: %s", err)
-	}
-	return vm, nil
-}
-
-// resourceVSphereVirtualMachineCreateBareWithSDRS runs the creation part of
-// resourceVSphereVirtualMachineCreateBare through storage DRS. It's designed
-// to be run when a storage cluster is specified, versus simply specifying
-// datastores.
-func resourceVSphereVirtualMachineCreateBareWithSDRS(
-	d *schema.ResourceData,
-	meta interface{},
-	fo *object.Folder,
-	spec types.VirtualMachineConfigSpec,
-	pool *object.ResourcePool,
-	hs *object.HostSystem,
-) (*object.VirtualMachine, error) {
-	client := meta.(*VSphereClient).vimClient
-	if err := viapi.ValidateVirtualCenter(client); err != nil {
-		return nil, fmt.Errorf("connection ineligible to use datastore_cluster_id: %s", err)
-	}
-
-	log.Printf("[DEBUG] %s: Creating virtual machine through Storage DRS API", resourceVSphereVirtualMachineIDString(d))
-	pod, err := storagepod.FromID(client, d.Get("datastore_cluster_id").(string))
-	if err != nil {
-		return nil, fmt.Errorf("error getting datastore cluster: %s", err)
-	}
-
-	vm, err := storagepod.CreateVM(client, fo, spec, pool, hs, pod)
-	if err != nil {
-		return nil, fmt.Errorf("error creating virtual machine on datastore cluster %q: %s", pod.Name(), err)
-	}
-
-	return vm, nil
-}
-
-// resourceVSphereVirtualMachineCreateBareStandard performs the steps necessary
-// during resourceVSphereVirtualMachineCreateBare to create a virtual machine
-// when a datastore cluster is not supplied.
-func resourceVSphereVirtualMachineCreateBareStandard(
-	d *schema.ResourceData,
-	meta interface{},
-	fo *object.Folder,
-	spec types.VirtualMachineConfigSpec,
-	pool *object.ResourcePool,
-	hs *object.HostSystem,
-) (*object.VirtualMachine, error) {
-	client := meta.(*VSphereClient).vimClient
-
-	// Set the datastore for the VM.
-	ds, err := datastore.FromID(client, d.Get("datastore_id").(string))
-	if err != nil {
-		return nil, fmt.Errorf("error locating datastore for VM: %s", err)
-	}
-	spec.Files = &types.VirtualMachineFileInfo{
-		VmPathName: fmt.Sprintf("[%s]", ds.Name()),
-	}
-
-	vm, err := virtualmachine.Create(client, fo, spec, pool, hs)
-	if err != nil {
-		return nil, fmt.Errorf("error creating virtual machine: %s", err)
-	}
-	return vm, nil
-}
-
-// resourceVSphereVirtualMachineCreateClone contains the clone VM deploy
-// path. The VM is returned.
-func resourceVSphereVirtualMachineCreateClone(d *schema.ResourceData, meta interface{}) (*object.VirtualMachine, error) {
-	log.Printf("[DEBUG] %s: VM being created from clone", resourceVSphereVirtualMachineIDString(d))
-	client := meta.(*VSphereClient).vimClient
-
-	// Find the folder based off the path to the resource pool. Basically what we
-	// are saying here is that the VM folder that we are placing this VM in needs
-	// to be in the same hierarchy as the resource pool - so in other words, the
-	// same datacenter.
-	poolID := d.Get("resource_pool_id").(string)
-	pool, err := resourcepool.FromID(client, poolID)
-	if err != nil {
-		return nil, fmt.Errorf("could not find resource pool ID %q: %s", poolID, err)
-	}
-	fo, err := folder.VirtualMachineFolderFromObject(client, pool, d.Get("folder").(string))
-	if err != nil {
-		return nil, err
-	}
-
-	// Expand the clone spec. We get the source VM here too.
-	cloneSpec, srcVM, err := vmworkflow.ExpandVirtualMachineCloneSpec(d, client)
-	if err != nil {
-		return nil, err
-	}
-
-	// Start the clone
-	name := d.Get("name").(string)
-	timeout := d.Get("clone.0.timeout").(int)
-	var vm *object.VirtualMachine
-	if _, ok := d.GetOk("datastore_cluster_id"); ok {
-		vm, err = resourceVSphereVirtualMachineCreateCloneWithSDRS(d, meta, srcVM, fo, name, cloneSpec, timeout)
-	} else {
-		vm, err = virtualmachine.Clone(client, srcVM, fo, name, cloneSpec, timeout)
-	}
-	if err != nil {
-		return nil, fmt.Errorf("error cloning virtual machine: %s", err)
-	}
-
-	// The VM has been created. We still need to do post-clone configuration, and
-	// while the resource should have an ID until this is done, we need it to go
-	// through post-clone rollback workflows. All rollback functions will remove
-	// the ID after it has done its rollback.
-	//
-	// It's generally safe to not rollback after the initial re-configuration is
-	// fully complete and we move on to sending the customization spec.
-	vprops, err := virtualmachine.Properties(vm)
-	if err != nil {
-		return nil, resourceVSphereVirtualMachineRollbackCreate(
-			d,
-			meta,
-			vm,
-			fmt.Errorf("cannot fetch properties of created virtual machine: %s", err),
-		)
-	}
-	log.Printf("[DEBUG] VM %q - UUID is %q", vm.InventoryPath, vprops.Config.Uuid)
-	d.SetId(vprops.Config.Uuid)
-
-	// Before starting or proceeding any further, we need to normalize the
-	// configuration of the newly cloned VM. This is basically a subset of update
-	// with the stipulation that there is currently no state to help move this
-	// along.
-	cfgSpec, err := expandVirtualMachineConfigSpec(d, client)
-	if err != nil {
-		return nil, resourceVSphereVirtualMachineRollbackCreate(
-			d,
-			meta,
-			vm,
-			fmt.Errorf("error in virtual machine configuration: %s", err),
-		)
-	}
-
-	// To apply device changes, we need the current devicecfgSpec from the config
-	// info. We then filter this list through the same apply process we did for
-	// create, which will apply the changes in an incremental fashion.
-	devices := object.VirtualDeviceList(vprops.Config.Hardware.Device)
-	var delta []types.BaseVirtualDeviceConfigSpec
-	// First check the state of our SCSI bus. Normalize it if we need to.
-	devices, delta, err = virtualdevice.NormalizeSCSIBus(devices, d.Get("scsi_type").(string), d.Get("scsi_controller_count").(int), d.Get("scsi_bus_sharing").(string))
-	if err != nil {
-		return nil, resourceVSphereVirtualMachineRollbackCreate(
-			d,
-			meta,
-			vm,
-			fmt.Errorf("error normalizing SCSI bus post-clone: %s", err),
-		)
-	}
-	cfgSpec.DeviceChange = virtualdevice.AppendDeviceChangeSpec(cfgSpec.DeviceChange, delta...)
-	// Disks
-	devices, delta, err = virtualdevice.DiskPostCloneOperation(d, client, devices)
-	if err != nil {
-		return nil, resourceVSphereVirtualMachineRollbackCreate(
-			d,
-			meta,
-			vm,
-			fmt.Errorf("error processing disk changes post-clone: %s", err),
-		)
-	}
-	cfgSpec.DeviceChange = virtualdevice.AppendDeviceChangeSpec(cfgSpec.DeviceChange, delta...)
-	// Network devices
-	devices, delta, err = virtualdevice.NetworkInterfacePostCloneOperation(d, client, devices)
-	if err != nil {
-		return nil, resourceVSphereVirtualMachineRollbackCreate(
-			d,
-			meta,
-			vm,
-			fmt.Errorf("error processing network device changes post-clone: %s", err),
-		)
-	}
-	cfgSpec.DeviceChange = virtualdevice.AppendDeviceChangeSpec(cfgSpec.DeviceChange, delta...)
-	// CDROM
-	devices, delta, err = virtualdevice.CdromPostCloneOperation(d, client, devices)
-	if err != nil {
-		return nil, resourceVSphereVirtualMachineRollbackCreate(
-			d,
-			meta,
-			vm,
-			fmt.Errorf("error processing CDROM device changes post-clone: %s", err),
-		)
-	}
-	cfgSpec.DeviceChange = virtualdevice.AppendDeviceChangeSpec(cfgSpec.DeviceChange, delta...)
-	log.Printf("[DEBUG] %s: Final device list: %s", resourceVSphereVirtualMachineIDString(d), virtualdevice.DeviceListString(devices))
-	log.Printf("[DEBUG] %s: Final device change cfgSpec: %s", resourceVSphereVirtualMachineIDString(d), virtualdevice.DeviceChangeString(cfgSpec.DeviceChange))
-
-	// Perform updates
-	if _, ok := d.GetOk("datastore_cluster_id"); ok {
-		err = resourceVSphereVirtualMachineUpdateReconfigureWithSDRS(d, meta, vm, cfgSpec)
-	} else {
-		err = virtualmachine.Reconfigure(vm, cfgSpec)
-	}
-	if err != nil {
-		return nil, resourceVSphereVirtualMachineRollbackCreate(
-			d,
-			meta,
-			vm,
-			fmt.Errorf("error reconfiguring virtual machine: %s", err),
-		)
-	}
-
-	var cw *virtualMachineCustomizationWaiter
-	// Send customization spec if any has been defined.
-	if len(d.Get("clone.0.customize").([]interface{})) > 0 {
-		family, err := resourcepool.OSFamily(client, pool, d.Get("guest_id").(string))
-		if err != nil {
-			return nil, fmt.Errorf("cannot find OS family for guest ID %q: %s", d.Get("guest_id").(string), err)
-		}
-		custSpec := vmworkflow.ExpandCustomizationSpec(d, family)
-		cw = newVirtualMachineCustomizationWaiter(client, vm, d.Get("clone.0.customize.0.timeout").(int))
-		if err := virtualmachine.Customize(vm, custSpec); err != nil {
-			// Roll back the VMs as per the error handling in reconfigure.
-			if derr := resourceVSphereVirtualMachineDelete(d, meta); derr != nil {
-				return nil, fmt.Errorf(formatVirtualMachinePostCloneRollbackError, vm.InventoryPath, err, derr)
-			}
-			d.SetId("")
-			return nil, fmt.Errorf("error sending customization spec: %s", err)
-		}
-	}
-	// Finally time to power on the virtual machine!
-	if err := virtualmachine.PowerOn(vm); err != nil {
-		return nil, fmt.Errorf("error powering on virtual machine: %s", err)
-	}
-	// If we customized, wait on customization.
-	if cw != nil {
-		log.Printf("[DEBUG] %s: Waiting for VM customization to complete", resourceVSphereVirtualMachineIDString(d))
-		<-cw.Done()
-		if err := cw.Err(); err != nil {
-			return nil, fmt.Errorf(formatVirtualMachineCustomizationWaitError, vm.InventoryPath, err)
-		}
-	}
-	// Clone is complete and ready to return
-	return vm, nil
-}
-
-// resourceVSphereVirtualMachineCreateCloneWithSDRS runs the clone part of
-// resourceVSphereVirtualMachineCreateClone through storage DRS. It's designed
-// to be run when a storage cluster is specified, versus simply specifying
-// datastores.
-func resourceVSphereVirtualMachineCreateCloneWithSDRS(
-	d *schema.ResourceData,
-	meta interface{},
-	srcVM *object.VirtualMachine,
-	fo *object.Folder,
-	name string,
-	spec types.VirtualMachineCloneSpec,
-	timeout int,
-) (*object.VirtualMachine, error) {
-	client := meta.(*VSphereClient).vimClient
-	if err := viapi.ValidateVirtualCenter(client); err != nil {
-		return nil, fmt.Errorf("connection ineligible to use datastore_cluster_id: %s", err)
-	}
-
-	log.Printf("[DEBUG] %s: Cloning virtual machine through Storage DRS API", resourceVSphereVirtualMachineIDString(d))
-	pod, err := storagepod.FromID(client, d.Get("datastore_cluster_id").(string))
-	if err != nil {
-		return nil, fmt.Errorf("error getting datastore cluster: %s", err)
-	}
-
-	vm, err := storagepod.CloneVM(client, srcVM, fo, name, spec, timeout, pod)
-	if err != nil {
-		return nil, fmt.Errorf("error cloning on datastore cluster %q: %s", pod.Name(), err)
-	}
-
-	return vm, nil
-}
-
-// resourceVSphereVirtualMachineRollbackCreate attempts to "roll back" a
-// resource due to an error that happened post-create that will put the VM in a
-// state where it cannot be worked with. This should only be done early on in
-// the process, namely on clone operations between when the clone actually
-// happens, and no later than after the initial post-clone update is complete.
-//
-// If the rollback fails, an error is displayed prompting the user to manually
-// delete the virtual machine before trying again.
-func resourceVSphereVirtualMachineRollbackCreate(
-	d *schema.ResourceData,
-	meta interface{},
-	vm *object.VirtualMachine,
-	origErr error,
-) error {
-	defer d.SetId("")
-	// Updates are largely atomic, so more than likely no disks with
-	// keep_on_remove were attached, but just in case, we run this through delete
-	// to make sure to safely remove any disk that may have been attached as part
-	// of this process if it was flagged as such.
-	if err := resourceVSphereVirtualMachineDelete(d, meta); err != nil {
-		return fmt.Errorf(formatVirtualMachinePostCloneRollbackError, vm.InventoryPath, origErr, err)
-	}
-	return fmt.Errorf("error reconfiguring virtual machine: %s", origErr)
-}
-
-// resourceVSphereVirtualMachineUpdateLocation manages vMotion. This includes
-// the migration of a VM from one host to another, or from one datastore to
-// another (storage vMotion).
-//
-// This function is responsible for building the top-level relocate spec. For
-// disks, we call out to relocate functionality in the disk sub-resource.
-func resourceVSphereVirtualMachineUpdateLocation(d *schema.ResourceData, meta interface{}) error {
-	log.Printf("[DEBUG] %s: Checking for pending migration operations", resourceVSphereVirtualMachineIDString(d))
-	client := meta.(*VSphereClient).vimClient
-
-	// A little bit of duplication of VM object data is done here to keep the
-	// method signature lean.
-	id := d.Id()
-	vm, err := virtualmachine.FromUUID(client, id)
-	if err != nil {
-		return fmt.Errorf("cannot locate virtual machine with UUID %q: %s", id, err)
-	}
-
-	// Determine if we are performing any storage vMotion tasks. This will generate the relocators if there are any.
-	vprops, err := virtualmachine.Properties(vm)
-	if err != nil {
-		return fmt.Errorf("error fetching VM properties: %s", err)
-	}
-	devices := object.VirtualDeviceList(vprops.Config.Hardware.Device)
-	relocators, diskRelocateOK, err := virtualdevice.DiskMigrateRelocateOperation(d, client, devices)
-	if err != nil {
-		return err
-	}
-	// If we don't have any changes, stop here.
-	if !d.HasChange("resource_pool_id") && !d.HasChange("host_system_id") && !d.HasChange("datastore_id") && !diskRelocateOK {
-		log.Printf("[DEBUG] %s: No migration operations found", resourceVSphereVirtualMachineIDString(d))
-		return nil
-	}
-	log.Printf("[DEBUG] %s: Migration operations found, proceeding with migration", resourceVSphereVirtualMachineIDString(d))
-
-	// Fetch and validate pool and host
-	poolID := d.Get("resource_pool_id").(string)
-	pool, err := resourcepool.FromID(client, poolID)
-	if err != nil {
-		return fmt.Errorf("could not find resource pool ID %q: %s", poolID, err)
-	}
-	var hs *object.HostSystem
-	if v, ok := d.GetOk("host_system_id"); ok {
-		hsID := v.(string)
-		var err error
-		if hs, err = hostsystem.FromID(client, hsID); err != nil {
-			return fmt.Errorf("error locating host system at ID %q: %s", hsID, err)
-		}
-		if err := resourcepool.ValidateHost(client, pool, hs); err != nil {
-			return err
-		}
-	}
-
-	// Start building the spec
-	spec := types.VirtualMachineRelocateSpec{
-		Pool: types.NewReference(pool.Reference()),
-	}
-
-	// Fetch the datastore only if a datastore_cluster is not set
-	if _, ok := d.GetOk("datastore_cluster_id"); !ok {
-		if dsID, ok := d.GetOk("datastore_id"); ok {
-			ds, err := datastore.FromID(client, dsID.(string))
-			if err != nil {
-				return fmt.Errorf("error locating datastore for VM: %s", err)
-			}
-			spec.Datastore = types.NewReference(ds.Reference())
-		}
-	}
-
-	if hs != nil {
-		hsRef := hs.Reference()
-		spec.Host = &hsRef
-	}
-
-	spec.Disk = relocators
-
-	// Ready to perform migration
-	timeout := d.Get("migrate_wait_timeout").(int)
-	if _, ok := d.GetOk("datastore_cluster_id"); ok {
-		err = resourceVSphereVirtualMachineUpdateLocationRelocateWithSDRS(d, meta, vm, spec, timeout)
-	} else {
-		err = virtualmachine.Relocate(vm, spec, timeout)
-	}
-	return err
-}
-
-// resourceVSphereVirtualMachineUpdateLocationRelocateWithSDRS runs the storage vMotion
-// part of resourceVSphereVirtualMachineUpdateLocation through storage DRS.
-// It's designed to be run when a storage cluster is specified, versus simply
-// specifying datastores.
-func resourceVSphereVirtualMachineUpdateLocationRelocateWithSDRS(
-	d *schema.ResourceData,
-	meta interface{},
-	vm *object.VirtualMachine,
-	spec types.VirtualMachineRelocateSpec,
-	timeout int,
-) error {
-	client := meta.(*VSphereClient).vimClient
-	if err := viapi.ValidateVirtualCenter(client); err != nil {
-		return fmt.Errorf("connection ineligible to use datastore_cluster_id: %s", err)
-	}
-
-	log.Printf("[DEBUG] %s: Running virtual machine relocate Storage DRS API", resourceVSphereVirtualMachineIDString(d))
-	pod, err := storagepod.FromID(client, d.Get("datastore_cluster_id").(string))
-	if err != nil {
-		return fmt.Errorf("error getting datastore cluster: %s", err)
-	}
-
-	err = storagepod.RelocateVM(client, vm, spec, timeout, pod)
-	if err != nil {
-		return fmt.Errorf("error running vMotion on datastore cluster %q: %s", pod.Name(), err)
-	}
-	return nil
-}
-
-// applyVirtualDevices is used by Create and Update to build a list of virtual
-// device changes.
-func applyVirtualDevices(d *schema.ResourceData, c *govmomi.Client, l object.VirtualDeviceList) ([]types.BaseVirtualDeviceConfigSpec, error) {
-	// We filter this device list through each major device class' apply
-	// operation. This will give us a final set of changes that will be our
-	// deviceChange attribute.
-	var spec, delta []types.BaseVirtualDeviceConfigSpec
-	var err error
-	// First check the state of our SCSI bus. Normalize it if we need to.
-	l, delta, err = virtualdevice.NormalizeSCSIBus(l, d.Get("scsi_type").(string), d.Get("scsi_controller_count").(int), d.Get("scsi_bus_sharing").(string))
-	if err != nil {
-		return nil, err
-	}
-	if len(delta) > 0 {
-		log.Printf("[DEBUG] %s: SCSI bus has changed and requires a VM restart", resourceVSphereVirtualMachineIDString(d))
-		d.Set("reboot_required", true)
-	}
-	spec = virtualdevice.AppendDeviceChangeSpec(spec, delta...)
-	// Disks
-	l, delta, err = virtualdevice.DiskApplyOperation(d, c, l)
-	if err != nil {
-		return nil, err
-	}
-	spec = virtualdevice.AppendDeviceChangeSpec(spec, delta...)
-	// Network devices
-	l, delta, err = virtualdevice.NetworkInterfaceApplyOperation(d, c, l)
-	if err != nil {
-		return nil, err
-	}
-	spec = virtualdevice.AppendDeviceChangeSpec(spec, delta...)
-	// CDROM
-	l, delta, err = virtualdevice.CdromApplyOperation(d, c, l)
-	if err != nil {
-		return nil, err
-	}
-	spec = virtualdevice.AppendDeviceChangeSpec(spec, delta...)
-	log.Printf("[DEBUG] %s: Final device list: %s", resourceVSphereVirtualMachineIDString(d), virtualdevice.DeviceListString(l))
-	log.Printf("[DEBUG] %s: Final device change spec: %s", resourceVSphereVirtualMachineIDString(d), virtualdevice.DeviceChangeString(spec))
-	return spec, nil
-}
-
-// resourceVSphereVirtualMachineIDString prints a friendly string for the
-// vsphere_virtual_machine resource.
-func resourceVSphereVirtualMachineIDString(d structure.ResourceIDStringer) string {
-	return structure.ResourceIDString(d, "vsphere_virtual_machine")
-}
->>>>>>> 65305189
+package vsphere
+
+import (
+	"context"
+	"errors"
+	"fmt"
+	"log"
+	"net"
+	"strings"
+	"time"
+
+	"github.com/hashicorp/terraform/helper/schema"
+	"github.com/hashicorp/terraform/helper/validation"
+	"github.com/terraform-providers/terraform-provider-vsphere/vsphere/internal/helper/customattribute"
+	"github.com/terraform-providers/terraform-provider-vsphere/vsphere/internal/helper/datastore"
+	"github.com/terraform-providers/terraform-provider-vsphere/vsphere/internal/helper/folder"
+	"github.com/terraform-providers/terraform-provider-vsphere/vsphere/internal/helper/hostsystem"
+	"github.com/terraform-providers/terraform-provider-vsphere/vsphere/internal/helper/resourcepool"
+	"github.com/terraform-providers/terraform-provider-vsphere/vsphere/internal/helper/spbm"
+	"github.com/terraform-providers/terraform-provider-vsphere/vsphere/internal/helper/storagepod"
+	"github.com/terraform-providers/terraform-provider-vsphere/vsphere/internal/helper/structure"
+	"github.com/terraform-providers/terraform-provider-vsphere/vsphere/internal/helper/vappcontainer"
+	"github.com/terraform-providers/terraform-provider-vsphere/vsphere/internal/helper/viapi"
+	"github.com/terraform-providers/terraform-provider-vsphere/vsphere/internal/helper/virtualmachine"
+	"github.com/terraform-providers/terraform-provider-vsphere/vsphere/internal/virtualdevice"
+	"github.com/terraform-providers/terraform-provider-vsphere/vsphere/internal/vmworkflow"
+	"github.com/vmware/govmomi"
+	"github.com/vmware/govmomi/object"
+	"github.com/vmware/govmomi/vim25/types"
+)
+
+// formatVirtualMachinePostCloneRollbackError defines the verbose error when
+// rollback fails on a post-clone virtual machine operation.
+const formatVirtualMachinePostCloneRollbackError = `
+WARNING:
+There was an error performing post-clone changes to virtual machine %q:
+%s
+Additionally, there was an error removing the cloned virtual machine:
+%s
+
+The virtual machine may still exist in Terraform state. If it does, the
+resource will need to be tainted before trying again. For more information on
+how to do this, see the following page:
+https://www.terraform.io/docs/commands/taint.html
+
+If the virtual machine does not exist in state, manually delete it to try again.
+`
+
+// formatVirtualMachineCustomizationWaitError defines the verbose error that is
+// sent when the customization waiter returns an error. This can either be due
+// to timeout waiting for respective events or a guest-specific customization
+// error. The resource does not roll back in this case, to assist with
+// troubleshooting.
+const formatVirtualMachineCustomizationWaitError = `
+Virtual machine customization failed on %q:
+
+%s
+
+The virtual machine has not been deleted to assist with troubleshooting. If
+corrective steps are taken without modifying the "customize" block of the
+resource configuration, the resource will need to be tainted before trying
+again. For more information on how to do this, see the following page:
+https://www.terraform.io/docs/commands/taint.html
+`
+
+const questionCheckIntervalSecs = 5
+
+func resourceVSphereVirtualMachine() *schema.Resource {
+	s := map[string]*schema.Schema{
+		"resource_pool_id": {
+			Type:        schema.TypeString,
+			Required:    true,
+			Description: "The ID of a resource pool to put the virtual machine in.",
+		},
+		"datastore_id": {
+			Type:          schema.TypeString,
+			Optional:      true,
+			Computed:      true,
+			ConflictsWith: []string{"datastore_cluster_id"},
+			Description:   "The ID of the virtual machine's datastore. The virtual machine configuration is placed here, along with any virtual disks that are created without datastores.",
+		},
+		"datastore_cluster_id": {
+			Type:          schema.TypeString,
+			Optional:      true,
+			ConflictsWith: []string{"datastore_id"},
+			Description:   "The ID of a datastore cluster to put the virtual machine in.",
+		},
+		"folder": {
+			Type:        schema.TypeString,
+			Optional:    true,
+			Description: "The name of the folder to locate the virtual machine in.",
+			StateFunc:   folder.NormalizePath,
+		},
+		"host_system_id": {
+			Type:        schema.TypeString,
+			Optional:    true,
+			Computed:    true,
+			Description: "The ID of an optional host system to pin the virtual machine to.",
+		},
+		"wait_for_guest_ip_timeout": {
+			Type:        schema.TypeInt,
+			Optional:    true,
+			Default:     0,
+			Description: "The amount of time, in minutes, to wait for an available IP address on this virtual machine. A value less than 1 disables the waiter.",
+		},
+		"wait_for_guest_net_timeout": {
+			Type:        schema.TypeInt,
+			Optional:    true,
+			Default:     5,
+			Description: "The amount of time, in minutes, to wait for an available IP address on this virtual machine. A value less than 1 disables the waiter.",
+		},
+		"wait_for_guest_net_routable": {
+			Type:        schema.TypeBool,
+			Optional:    true,
+			Default:     true,
+			Description: "Controls whether or not the guest network waiter waits for a routable address. When false, the waiter does not wait for a default gateway, nor are IP addresses checked against any discovered default gateways as part of its success criteria.",
+		},
+		"ignored_guest_ips": {
+			Type:        schema.TypeList,
+			Optional:    true,
+			Description: "List of IP addresses and CIDR networks to ignore while waiting for an IP",
+			Elem: &schema.Schema{
+				Type: schema.TypeString,
+				ValidateFunc: func(val interface{}, key string) (warns []string, errs []error) {
+					v := val.(string)
+					if strings.Contains(v, "/") {
+						_, _, err := net.ParseCIDR(v)
+						if err != nil {
+							errs = append(errs, fmt.Errorf("%q contains invalid CIDR address: %s", key, v))
+						}
+					} else if net.ParseIP(v) == nil {
+						errs = append(errs, fmt.Errorf("%q contains invalid IP address: %s", key, v))
+					}
+					return
+				},
+			},
+		},
+		"shutdown_wait_timeout": {
+			Type:         schema.TypeInt,
+			Optional:     true,
+			Default:      3,
+			Description:  "The amount of time, in minutes, to wait for shutdown when making necessary updates to the virtual machine.",
+			ValidateFunc: validation.IntBetween(1, 10),
+		},
+		"migrate_wait_timeout": {
+			Type:         schema.TypeInt,
+			Optional:     true,
+			Default:      30,
+			Description:  "The amount of time, in minutes, to wait for a vMotion operation to complete before failing.",
+			ValidateFunc: validation.IntAtLeast(10),
+		},
+		"force_power_off": {
+			Type:        schema.TypeBool,
+			Optional:    true,
+			Default:     true,
+			Description: "Set to true to force power-off a virtual machine if a graceful guest shutdown failed for a necessary operation.",
+		},
+		"scsi_controller_count": {
+			Type:         schema.TypeInt,
+			Optional:     true,
+			Default:      1,
+			Description:  "The number of SCSI controllers that Terraform manages on this virtual machine. This directly affects the amount of disks you can add to the virtual machine and the maximum disk unit number. Note that lowering this value does not remove controllers.",
+			ValidateFunc: validation.IntBetween(1, 4),
+		},
+		"scsi_type": {
+			Type:         schema.TypeString,
+			Optional:     true,
+			Default:      virtualdevice.SubresourceControllerTypeParaVirtual,
+			Description:  "The type of SCSI bus this virtual machine will have. Can be one of lsilogic, lsilogic-sas or pvscsi.",
+			ValidateFunc: validation.StringInSlice(virtualdevice.SCSIBusTypeAllowedValues, false),
+		},
+		"scsi_bus_sharing": {
+			Type:         schema.TypeString,
+			Optional:     true,
+			Default:      string(types.VirtualSCSISharingNoSharing),
+			Description:  "Mode for sharing the SCSI bus. The modes are physicalSharing, virtualSharing, and noSharing.",
+			ValidateFunc: validation.StringInSlice(virtualdevice.SCSIBusSharingAllowedValues, false),
+		},
+		// NOTE: disk is only optional so that we can flag it as computed and use
+		// it in ResourceDiff. We validate this field in ResourceDiff to enforce it
+		// having a minimum count of 1 for now - but may support diskless VMs
+		// later.
+		"disk": {
+			Type:        schema.TypeList,
+			Optional:    true,
+			Computed:    true,
+			Description: "A specification for a virtual disk device on this virtual machine.",
+			MaxItems:    60,
+			Elem:        &schema.Resource{Schema: virtualdevice.DiskSubresourceSchema()},
+		},
+		"network_interface": {
+			Type:        schema.TypeList,
+			Required:    true,
+			Description: "A specification for a virtual NIC on this virtual machine.",
+			MaxItems:    10,
+			Elem:        &schema.Resource{Schema: virtualdevice.NetworkInterfaceSubresourceSchema()},
+		},
+		"cdrom": {
+			Type:        schema.TypeList,
+			Optional:    true,
+			Description: "A specification for a CDROM device on this virtual machine.",
+			MaxItems:    1,
+			Elem:        &schema.Resource{Schema: virtualdevice.CdromSubresourceSchema()},
+		},
+		"clone": {
+			Type:          schema.TypeList,
+			Optional:      true,
+			ConflictsWith: []string{"instantclone"},
+			Description:   "A specification for cloning a virtual machine from template.",
+			MaxItems:      1,
+			Elem:          &schema.Resource{Schema: vmworkflow.VirtualMachineCloneSchema()},
+		},
+		"instantclone": {
+			Type:          schema.TypeList,
+			Optional:      true,
+			ConflictsWith: []string{"clone"},
+			Description:   "A specification for instant cloning a virtual machine from a source virtual machine.",
+			MaxItems:      1,
+			Elem:          &schema.Resource{Schema: vmworkflow.VirtualMachineInstantCloneSchema()},
+		},
+		"reboot_required": {
+			Type:        schema.TypeBool,
+			Computed:    true,
+			Description: "Value internal to Terraform used to determine if a configuration set change requires a reboot.",
+		},
+		"vmware_tools_status": {
+			Type:        schema.TypeString,
+			Computed:    true,
+			Description: "The state of VMware tools in the guest. This will determine the proper course of action for some device operations.",
+		},
+		"vmx_path": {
+			Type:        schema.TypeString,
+			Computed:    true,
+			Description: "The path of the virtual machine's configuration file in the VM's datastore.",
+		},
+		"imported": {
+			Type:        schema.TypeBool,
+			Computed:    true,
+			Description: "A flag internal to Terraform that indicates that this resource was either imported or came from a earlier major version of this resource. Reset after the first post-import or post-upgrade apply.",
+		},
+		"moid": {
+			Type:        schema.TypeString,
+			Computed:    true,
+			Description: "The machine object ID from VMWare",
+		},
+		vSphereTagAttributeKey:    tagsSchema(),
+		customattribute.ConfigKey: customattribute.ConfigSchema(),
+	}
+	structure.MergeSchema(s, schemaVirtualMachineConfigSpec())
+	structure.MergeSchema(s, schemaVirtualMachineGuestInfo())
+
+	return &schema.Resource{
+		Create:        resourceVSphereVirtualMachineCreate,
+		Read:          resourceVSphereVirtualMachineRead,
+		Update:        resourceVSphereVirtualMachineUpdate,
+		Delete:        resourceVSphereVirtualMachineDelete,
+		CustomizeDiff: resourceVSphereVirtualMachineCustomizeDiff,
+		Importer: &schema.ResourceImporter{
+			State: resourceVSphereVirtualMachineImport,
+		},
+		SchemaVersion: 3,
+		MigrateState:  resourceVSphereVirtualMachineMigrateState,
+		Schema:        s,
+	}
+}
+
+func resourceVSphereVirtualMachineCreate(d *schema.ResourceData, meta interface{}) error {
+	log.Printf("[DEBUG] %s: Beginning create", resourceVSphereVirtualMachineIDString(d))
+	client := meta.(*VSphereClient).vimClient
+	tagsClient, err := tagsManagerIfDefined(d, meta)
+	if err != nil {
+		return err
+	}
+	// Verify a proper vCenter before proceeding if custom attributes are defined
+	attrsProcessor, err := customattribute.GetDiffProcessorIfAttributesDefined(client, d)
+	if err != nil {
+		return err
+	}
+
+	var vm *object.VirtualMachine
+	// This is where we process our various VM deploy workflows. We expect the ID
+	// of the resource to be set in the workflow to ensure that any post-create
+	// operations that fail during this process don't create a dangling resource.
+	// The VM should also be returned powered on.
+	switch {
+	case len(d.Get("instantclone").([]interface{})) > 0:
+		vm, err = resourceVSphereVirtualMachineCreateInstantClone(d, meta)
+	case len(d.Get("clone").([]interface{})) > 0:
+		vm, err = resourceVSphereVirtualMachineCreateClone(d, meta)
+	default:
+		vm, err = resourceVSphereVirtualMachineCreateBare(d, meta)
+	}
+
+	if err != nil {
+		return err
+	}
+
+	// Tag the VM
+	if tagsClient != nil {
+		if err := processTagDiff(tagsClient, d, vm); err != nil {
+			return err
+		}
+	}
+
+	// Set custom attributes
+	if attrsProcessor != nil {
+		if err := attrsProcessor.ProcessDiff(vm); err != nil {
+			return err
+		}
+	}
+
+	// The host attribute of CreateVM_Task seems to be ignored in vCenter 6.7.
+	// Ensure that VMs are on the correct host and relocate if necessary. Do this
+	// near the end of the VM creation since it involves updating the
+	// ResourceData.
+	vprops, err := virtualmachine.Properties(vm)
+	if err != nil {
+		return err
+	}
+	if hid, ok := d.GetOk("host_system_id"); hid.(string) != vprops.Runtime.Host.Reference().Value && ok {
+		err = resourceVSphereVirtualMachineRead(d, meta)
+		if err != nil {
+			return err
+		}
+		// Restore the old host_system_id so we can still tell if a relocation is
+		// necessary.
+		err = d.Set("host_system_id", hid.(string))
+		if err != nil {
+			return err
+		}
+		if err = resourceVSphereVirtualMachineUpdateLocation(d, meta); err != nil {
+			return err
+		}
+	}
+
+	// Wait for guest IP address if we have been set to wait for one
+	err = virtualmachine.WaitForGuestIP(
+		client,
+		vm,
+		d.Get("wait_for_guest_ip_timeout").(int),
+		d.Get("ignored_guest_ips").([]interface{}),
+	)
+	if err != nil {
+		return err
+	}
+
+	// Wait for a routable address if we have been set to wait for one
+	err = virtualmachine.WaitForGuestNet(
+		client,
+		vm,
+		d.Get("wait_for_guest_net_routable").(bool),
+		d.Get("wait_for_guest_net_timeout").(int),
+		d.Get("ignored_guest_ips").([]interface{}),
+	)
+	if err != nil {
+		return err
+	}
+
+	// All done!
+	log.Printf("[DEBUG] %s: Create complete", resourceVSphereVirtualMachineIDString(d))
+	return resourceVSphereVirtualMachineRead(d, meta)
+}
+
+func resourceVSphereVirtualMachineRead(d *schema.ResourceData, meta interface{}) error {
+	log.Printf("[DEBUG] %s: Reading state of virtual machine", resourceVSphereVirtualMachineIDString(d))
+	client := meta.(*VSphereClient).vimClient
+	id := d.Id()
+	vm, err := virtualmachine.FromUUID(client, id)
+	if err != nil {
+		if _, ok := err.(*virtualmachine.UUIDNotFoundError); ok {
+			log.Printf("[DEBUG] %s: Virtual machine not found, marking resource as gone: %s", resourceVSphereVirtualMachineIDString(d), err)
+			d.SetId("")
+			return nil
+		}
+		return fmt.Errorf("error searching for with UUID %q: %s", id, err)
+	}
+
+	vprops, err := virtualmachine.Properties(vm)
+	if err != nil {
+		return fmt.Errorf("error fetching VM properties: %s", err)
+	}
+
+	// Set the managed object id.
+	moid := vm.Reference().Value
+	d.Set("moid", moid)
+	log.Printf("[DEBUG] MOID for VM %q is %q", vm.InventoryPath, moid)
+
+	// Reset reboot_required. This is an update only variable and should not be
+	// set across TF runs.
+	d.Set("reboot_required", false)
+	// Check to see if VMware tools is running.
+	if vprops.Guest != nil {
+		d.Set("vmware_tools_status", vprops.Guest.ToolsRunningStatus)
+	}
+
+	// Resource pool
+	if vprops.ResourcePool != nil {
+		d.Set("resource_pool_id", vprops.ResourcePool.Value)
+	}
+	// If the VM is part of a vApp, InventoryPath will point to a host path
+	// rather than a VM path, so this step must be skipped.
+	var vmContainer string
+	if vprops.ParentVApp != nil {
+		vmContainer = vprops.ParentVApp.Value
+	} else {
+		vmContainer = vprops.ResourcePool.Value
+	}
+	if !vappcontainer.IsVApp(client, vmContainer) {
+		f, err := folder.RootPathParticleVM.SplitRelativeFolder(vm.InventoryPath)
+		if err != nil {
+			return fmt.Errorf("error parsing virtual machine path %q: %s", vm.InventoryPath, err)
+		}
+		d.Set("folder", folder.NormalizePath(f))
+	}
+	// Set VM's current host ID if available
+	if vprops.Runtime.Host != nil {
+		d.Set("host_system_id", vprops.Runtime.Host.Value)
+	}
+
+	// Set the VMX path and default datastore
+	dp := &object.DatastorePath{}
+	if ok := dp.FromString(vprops.Config.Files.VmPathName); !ok {
+		return fmt.Errorf("could not parse VMX file path: %s", vprops.Config.Files.VmPathName)
+	}
+	// The easiest path for us to get an exact match on the datastore in use is
+	// to look for the datastore name in the list of used datastores. This is
+	// something we have access to from the VM's properties. This allows us to
+	// get away with not having to have the datastore unnecessarily supplied to
+	// the resource when it's not used by anything else.
+	var ds *object.Datastore
+	for _, dsRef := range vprops.Datastore {
+		dsx, err := datastore.FromID(client, dsRef.Value)
+		if err != nil {
+			return fmt.Errorf("error locating VMX datastore: %s", err)
+		}
+		dsxProps, err := datastore.Properties(dsx)
+		if err != nil {
+			return fmt.Errorf("error fetching VMX datastore properties: %s", err)
+		}
+		if dsxProps.Summary.Name == dp.Datastore {
+			ds = dsx
+		}
+	}
+	if ds == nil {
+		return fmt.Errorf("VMX datastore %s not found", dp.Datastore)
+	}
+	d.Set("datastore_id", ds.Reference().Value)
+	d.Set("vmx_path", dp.Path)
+
+	// Read general VM config info
+	if err := flattenVirtualMachineConfigInfo(d, vprops.Config); err != nil {
+		return fmt.Errorf("error reading virtual machine configuration: %s", err)
+	}
+
+	// Read the VM Home storage policy if associated
+	polID, err := spbm.PolicyIDByVirtualMachine(client, moid)
+	if err != nil {
+		return err
+	}
+	d.Set("storage_policy_id", polID)
+
+	// Perform pending device read operations.
+	devices := object.VirtualDeviceList(vprops.Config.Hardware.Device)
+	// Read the state of the SCSI bus.
+	d.Set("scsi_type", virtualdevice.ReadSCSIBusType(devices, d.Get("scsi_controller_count").(int)))
+	d.Set("scsi_bus_sharing", virtualdevice.ReadSCSIBusSharing(devices, d.Get("scsi_controller_count").(int)))
+	// Disks first
+	if err := virtualdevice.DiskRefreshOperation(d, client, devices); err != nil {
+		return err
+	}
+	// Network devices
+	if err := virtualdevice.NetworkInterfaceRefreshOperation(d, client, devices); err != nil {
+		return err
+	}
+	// CDROM
+	if err := virtualdevice.CdromRefreshOperation(d, client, devices); err != nil {
+		return err
+	}
+
+	// Read tags if we have the ability to do so
+	if tagsClient, _ := meta.(*VSphereClient).TagsManager(); tagsClient != nil {
+		if err := readTagsForResource(tagsClient, vm, d); err != nil {
+			return err
+		}
+	}
+
+	// Read set custom attributes
+	if customattribute.IsSupported(client) {
+		customattribute.ReadFromResource(client, vprops.Entity(), d)
+	}
+
+	// Finally, select a valid IP address for use by the VM for purposes of
+	// provisioning. This also populates some computed values to present to the
+	// user.
+	if vprops.Guest != nil {
+		if err := buildAndSelectGuestIPs(d, *vprops.Guest); err != nil {
+			return fmt.Errorf("error reading virtual machine guest data: %s", err)
+		}
+	}
+
+	log.Printf("[DEBUG] %s: Read complete", resourceVSphereVirtualMachineIDString(d))
+	return nil
+}
+
+func resourceVSphereVirtualMachineUpdate(d *schema.ResourceData, meta interface{}) error {
+	log.Printf("[DEBUG] %s: Performing update", resourceVSphereVirtualMachineIDString(d))
+	client := meta.(*VSphereClient).vimClient
+	tagsClient, err := tagsManagerIfDefined(d, meta)
+	if err != nil {
+		return err
+	}
+	// Verify a proper vCenter before proceeding if custom attributes are defined
+	attrsProcessor, err := customattribute.GetDiffProcessorIfAttributesDefined(client, d)
+	if err != nil {
+		return err
+	}
+
+	id := d.Id()
+	vm, err := virtualmachine.FromUUID(client, id)
+	if err != nil {
+		return fmt.Errorf("cannot locate virtual machine with UUID %q: %s", id, err)
+	}
+
+	if d.HasChange("resource_pool_id") {
+		var rp *object.ResourcePool
+		rp, err = resourcepool.FromID(client, d.Get("resource_pool_id").(string))
+		if err != nil {
+			return err
+		}
+
+		// Before we move the VM to the new RP we need to make sure the new one is on the same
+		// cluster or host as the old one, otherwise vsphere will throw an error.
+		dstRPProps, err := resourcepool.Properties(rp)
+		if err != nil {
+			return err
+		}
+
+		vmProps, err := virtualmachine.Properties(vm)
+		if err != nil {
+			return err
+		}
+		srcRPID := vmProps.ResourcePool.Value
+		srcResourcePool, err := resourcepool.FromID(client, srcRPID)
+		if err != nil {
+			return err
+		}
+		srcRPProps, err := resourcepool.Properties(srcResourcePool)
+		if err != nil {
+			return err
+		}
+
+		// If the source and destination RPs have different owners (i.e hosts or clusters)
+		// then it will be handled as a vMotion task
+		if dstRPProps.Owner == srcRPProps.Owner {
+			err = resourcepool.MoveIntoResourcePool(rp, vm.Reference())
+			if err != nil {
+				return err
+			}
+		} else {
+			// If we're migrating away from the current host we're setting the host system ID
+			// to nothing. It will be populated after the migration step, once we call Read().
+			d.Set("host_system_id", "")
+		}
+		// If a VM is moved into or out of a vApp container, the VM's InventoryPath
+		// will change. This can affect steps later in the update process such as
+		// moving folders. To make sure the VM has the correct InventoryPath,
+		// refresh the VM after moving into a new resource pool.
+		vm, err = virtualmachine.FromMOID(client, vm.Reference().Value)
+		if err != nil {
+			return err
+		}
+	}
+
+	// Update folder if necessary
+	if d.HasChange("folder") && !vappcontainer.IsVApp(client, d.Get("resource_pool_id").(string)) {
+		folder := d.Get("folder").(string)
+		if err := virtualmachine.MoveToFolder(client, vm, folder); err != nil {
+			return fmt.Errorf("could not move virtual machine to folder %q: %s", folder, err)
+		}
+	}
+
+	// Apply any pending tags
+	if tagsClient != nil {
+		if err := processTagDiff(tagsClient, d, vm); err != nil {
+			return err
+		}
+	}
+
+	// Update custom attributes
+	if attrsProcessor != nil {
+		if err := attrsProcessor.ProcessDiff(vm); err != nil {
+			return err
+		}
+	}
+
+	// Ready to start the VM update. All changes from here, until the update
+	// operation finishes successfully, need to be done in partial mode.
+	d.Partial(true)
+
+	vprops, err := virtualmachine.Properties(vm)
+	if err != nil {
+		return fmt.Errorf("error fetching VM properties: %s", err)
+	}
+
+	spec, changed, err := expandVirtualMachineConfigSpecChanged(d, client, vprops.Config)
+	if err != nil {
+		return fmt.Errorf("error in virtual machine configuration: %s", err)
+	}
+
+	devices := object.VirtualDeviceList(vprops.Config.Hardware.Device)
+	if spec.DeviceChange, err = applyVirtualDevices(d, client, devices); err != nil {
+		return err
+	}
+	// Only carry out the reconfigure if we actually have a change to process.
+	if changed || len(spec.DeviceChange) > 0 {
+		//Check to see if we need to shutdown the VM for this process.
+		if d.Get("reboot_required").(bool) && vprops.Runtime.PowerState != types.VirtualMachinePowerStatePoweredOff {
+			// Attempt a graceful shutdown of this process. We wrap this in a VM helper.
+			timeout := d.Get("shutdown_wait_timeout").(int)
+			force := d.Get("force_power_off").(bool)
+			if err := virtualmachine.GracefulPowerOff(client, vm, timeout, force); err != nil {
+				return fmt.Errorf("error shutting down virtual machine: %s", err)
+			}
+		}
+
+		// Start goroutine here that checks for questions
+		gChan := make(chan bool)
+
+		questions := map[string]string{
+			"msg.cdromdisconnect.locked": "0",
+		}
+		go func() {
+			// Sleep for a bit
+			time.Sleep(questionCheckIntervalSecs * time.Second)
+			for {
+				select {
+				case <-gChan:
+					// We're done
+					break
+				default:
+					vprops, err := virtualmachine.Properties(vm)
+					if err != nil {
+						log.Printf("[DEBUG] Error while retrieving VM properties. Error: %s", err)
+						continue
+					}
+					q := vprops.Runtime.Question
+					if q != nil {
+						log.Printf("[DEBUG] Question: %#v", q)
+						if len(q.Message) < 1 {
+							log.Printf("[DEBUG] No messages found")
+							continue
+						}
+						qMsg := q.Message[0].Id
+						if response, ok := questions[qMsg]; ok {
+							if err = vm.Answer(context.TODO(), q.Id, response); err != nil {
+								log.Printf("[DEBUG] Failed to answer question. Error: %s", err)
+								break
+							}
+						}
+					} else {
+						log.Printf("[DEBUG] No questions found")
+					}
+				}
+			}
+		}()
+
+		// Perform updates.
+		if _, ok := d.GetOk("datastore_cluster_id"); ok {
+			err = resourceVSphereVirtualMachineUpdateReconfigureWithSDRS(d, meta, vm, spec)
+		} else {
+			err = virtualmachine.Reconfigure(vm, spec)
+		}
+
+		// Regardless of the result we no longer need to watch for pending questions.
+		gChan <- true
+
+		if err != nil {
+			return fmt.Errorf("error reconfiguring virtual machine: %s", err)
+		}
+		// Re-fetch properties
+		vprops, err = virtualmachine.Properties(vm)
+		if err != nil {
+			return fmt.Errorf("error re-fetching VM properties after update: %s", err)
+		}
+		// Power back on the VM, and wait for network if necessary.
+		if vprops.Runtime.PowerState != types.VirtualMachinePowerStatePoweredOn {
+			if err := virtualmachine.PowerOn(vm); err != nil {
+				return fmt.Errorf("error powering on virtual machine: %s", err)
+			}
+			err = virtualmachine.WaitForGuestIP(
+				client,
+				vm,
+				d.Get("wait_for_guest_ip_timeout").(int),
+				d.Get("ignored_guest_ips").([]interface{}),
+			)
+			if err != nil {
+				return err
+			}
+			err = virtualmachine.WaitForGuestNet(
+				client,
+				vm,
+				d.Get("wait_for_guest_net_routable").(bool),
+				d.Get("wait_for_guest_net_timeout").(int),
+				d.Get("ignored_guest_ips").([]interface{}),
+			)
+			if err != nil {
+				return err
+			}
+		}
+	}
+	// Now safe to turn off partial mode.
+	d.Partial(false)
+	d.Set("reboot_required", false)
+
+	// Now that any pending changes have been done (namely, any disks that don't
+	// need to be migrated have been deleted), proceed with vMotion if we have
+	// one pending.
+	if err := resourceVSphereVirtualMachineUpdateLocation(d, meta); err != nil {
+		return fmt.Errorf("error running VM migration: %s", err)
+	}
+
+	// All done with updates.
+	log.Printf("[DEBUG] %s: Update complete", resourceVSphereVirtualMachineIDString(d))
+	return resourceVSphereVirtualMachineRead(d, meta)
+}
+
+// resourceVSphereVirtualMachineUpdateReconfigureWithSDRS runs the reconfigure
+// part of resourceVSphereVirtualMachineUpdate through storage DRS. It's
+// designed to be run when a storage cluster is specified, versus simply
+// specifying datastores.
+func resourceVSphereVirtualMachineUpdateReconfigureWithSDRS(
+	d *schema.ResourceData,
+	meta interface{},
+	vm *object.VirtualMachine,
+	spec types.VirtualMachineConfigSpec,
+) error {
+	// Check to see if we have any disk creation operations first, as sending an
+	// update through SDRS without any disk creation operations will fail.
+	if !storagepod.HasDiskCreationOperations(spec.DeviceChange) {
+		log.Printf("[DEBUG] No disk operations for reconfiguration of VM %q, deferring to standard API", vm.InventoryPath)
+		return virtualmachine.Reconfigure(vm, spec)
+	}
+
+	client := meta.(*VSphereClient).vimClient
+	if err := viapi.ValidateVirtualCenter(client); err != nil {
+		return fmt.Errorf("connection ineligible to use datastore_cluster_id: %s", err)
+	}
+
+	log.Printf("[DEBUG] %s: Reconfiguring virtual machine through Storage DRS API", resourceVSphereVirtualMachineIDString(d))
+	pod, err := storagepod.FromID(client, d.Get("datastore_cluster_id").(string))
+	if err != nil {
+		return fmt.Errorf("error getting datastore cluster: %s", err)
+	}
+
+	err = storagepod.ReconfigureVM(client, vm, spec, pod)
+	if err != nil {
+		return fmt.Errorf("error reconfiguring VM on datastore cluster %q: %s", pod.Name(), err)
+	}
+	return nil
+}
+
+func resourceVSphereVirtualMachineDelete(d *schema.ResourceData, meta interface{}) error {
+	log.Printf("[DEBUG] %s: Performing delete", resourceVSphereVirtualMachineIDString(d))
+	client := meta.(*VSphereClient).vimClient
+	id := d.Id()
+	vm, err := virtualmachine.FromUUID(client, id)
+	if err != nil {
+		return fmt.Errorf("cannot locate virtual machine with UUID %q: %s", id, err)
+	}
+	vprops, err := virtualmachine.Properties(vm)
+	if err != nil {
+		return fmt.Errorf("error fetching VM properties: %s", err)
+	}
+	// Shutdown the VM first. We do attempt a graceful shutdown for the purpose
+	// of catching any edge data issues with associated virtual disks that we may
+	// need to retain on delete. However, we ignore the user-set force shutdown
+	// flag.
+	if vprops.Runtime.PowerState != types.VirtualMachinePowerStatePoweredOff {
+		timeout := d.Get("shutdown_wait_timeout").(int)
+		if err := virtualmachine.GracefulPowerOff(client, vm, timeout, true); err != nil {
+			return fmt.Errorf("error shutting down virtual machine: %s", err)
+		}
+	}
+	// Now attempt to detach any virtual disks that may need to be preserved.
+	devices := object.VirtualDeviceList(vprops.Config.Hardware.Device)
+	spec := types.VirtualMachineConfigSpec{}
+	if spec.DeviceChange, err = virtualdevice.DiskDestroyOperation(d, client, devices); err != nil {
+		return err
+	}
+	// Only run the reconfigure operation if there's actually disks in the spec.
+	if len(spec.DeviceChange) > 0 {
+		if err := virtualmachine.Reconfigure(vm, spec); err != nil {
+			return fmt.Errorf("error detaching virtual disks: %s", err)
+		}
+	}
+
+	// The final operation here is to destroy the VM.
+	if err := virtualmachine.Destroy(vm); err != nil {
+		return fmt.Errorf("error destroying virtual machine: %s", err)
+	}
+	d.SetId("")
+	log.Printf("[DEBUG] %s: Delete complete", resourceVSphereVirtualMachineIDString(d))
+	return nil
+}
+
+func resourceVSphereVirtualMachineCustomizeDiff(d *schema.ResourceDiff, meta interface{}) error {
+	log.Printf("[DEBUG] %s: Performing diff customization and validation", resourceVSphereVirtualMachineIDString(d))
+	client := meta.(*VSphereClient).vimClient
+
+	// Block certain options from being set depending on the vSphere version.
+	version := viapi.ParseVersionFromClient(client)
+	if d.Get("efi_secure_boot_enabled").(bool) {
+		if version.Older(viapi.VSphereVersion{Product: version.Product, Major: 6, Minor: 5}) {
+			return fmt.Errorf("efi_secure_boot_enabled is only supported on vSphere 6.5 and higher")
+		}
+	}
+
+	if len(d.Get("instantclone").([]interface{})) > 0 {
+		if version.Older(viapi.VSphereVersion{Product: version.Product, Major: 6, Minor: 7}) {
+			return fmt.Errorf("instantclone is only supported on vSphere 6.7 and higher")
+		}
+	}
+
+	// Validate cdrom sub-resources
+	if err := virtualdevice.CdromDiffOperation(d, client); err != nil {
+		return err
+	}
+
+	// Validate network device sub-resources
+	if err := virtualdevice.NetworkInterfaceDiffOperation(d, client); err != nil {
+		return err
+	}
+
+	// Process changes to resource pool
+	if err := resourceVSphereVirtualMachineCustomizeDiffResourcePoolOperation(d); err != nil {
+		return err
+	}
+
+	// Normalize datastore cluster vs datastore
+	if err := datastoreClusterDiffOperation(d, client); err != nil {
+		return err
+	}
+
+	// Validate and normalize disk sub-resources
+	if err := virtualdevice.DiskDiffOperation(d, client); err != nil {
+		return err
+	}
+	// When a VM is a member of a vApp container, it is no longer part of the VM
+	// tree, and therefore cannot have its VM folder set.
+	if _, ok := d.GetOk("folder"); ok && vappcontainer.IsVApp(client, d.Get("resource_pool_id").(string)) {
+		return fmt.Errorf("cannot set folder while VM is in a vApp container")
+	}
+	// If this is a new resource and we are cloning, perform all clone validation
+	// operations.
+	if len(d.Get("clone").([]interface{})) > 0 {
+		if err := viapi.ValidateVirtualCenter(client); err != nil {
+			return errors.New("use of the clone sub-resource block requires vCenter")
+		}
+
+		switch {
+		case d.Get("imported").(bool):
+			// Imported workflows need to have the configuration of the clone
+			// sub-resource block persisted to state without forcing a new resource.
+			// Any changes after that will be properly tracked as a ForceNew, by
+			// flagging the imported flag to off.
+			d.SetNew("imported", false)
+		case d.Id() == "":
+			if err := vmworkflow.ValidateVirtualMachineClone(d, client); err != nil {
+				return err
+			}
+			fallthrough
+		default:
+			// For most cases (all non-imported workflows), any changed attribute in
+			// the clone configuration namespace is a ForceNew. Flag those now.
+			for _, k := range d.GetChangedKeysPrefix("clone.0") {
+				if strings.HasSuffix(k, ".#") {
+					k = strings.TrimSuffix(k, ".#")
+				}
+				// To maintain consistency with other timeout options, timeout does not
+				// need to ForceNew
+				if k == "clone.0.timeout" {
+					continue
+				}
+				d.ForceNew(k)
+			}
+		}
+	}
+	// If this is a new resource and we are instant cloning, perform all instant clone validation
+	// operations.
+	if len(d.Get("instantclone").([]interface{})) > 0 {
+		if err := viapi.ValidateVirtualCenter(client); err != nil {
+			return errors.New("use of the instantclone sub-resource block requires vCenter")
+		}
+
+		srcUUID := d.Get("instantclone.0.source_uuid").(string)
+		srcVM, err := virtualmachine.FromUUID(client, srcUUID)
+		if err != nil {
+			return fmt.Errorf("cannot locate source virtual machine with UUID %q: %s", srcUUID, err)
+		}
+		vprops, err := virtualmachine.Properties(srcVM)
+		if err != nil {
+			return fmt.Errorf("error fetching source virtual machine properties: %s", err)
+		}
+		//Check power state of source virtual machine
+		if vprops.Runtime.PowerState != types.VirtualMachinePowerStatePoweredOn {
+			return fmt.Errorf("the source virtual machine must be powered on to create an instant clone")
+		}
+
+		//Check disk length of source virtual machine
+		var diskChainLength int
+		for _, v := range vprops.LayoutEx.File {
+			if v.Type == string(types.VirtualMachineFileLayoutExFileTypeDiskDescriptor) ||
+				v.Type == string(types.VirtualMachineFileLayoutExFileTypeDiskExtent) {
+				diskChainLength++
+			}
+			if diskChainLength >= 255 {
+				return fmt.Errorf("the disk chain length on the source virtual machine exceeds the maximum of 255")
+			}
+		}
+	}
+	// Validate that the config has the necessary components for vApp support.
+	// Note that for clones the data is prepopulated in
+	// ValidateVirtualMachineClone.
+	if err := virtualdevice.VerifyVAppTransport(d, client); err != nil {
+		return err
+	}
+
+	log.Printf("[DEBUG] %s: Diff customization and validation complete", resourceVSphereVirtualMachineIDString(d))
+	return nil
+}
+
+func resourceVSphereVirtualMachineCustomizeDiffResourcePoolOperation(d *schema.ResourceDiff) error {
+	if d.HasChange("resource_pool_id") && !d.HasChange("host_system_id") {
+		log.Printf(
+			"[DEBUG] %s: resource_pool_id modified without change to host_system_id, marking as computed",
+			resourceVSphereVirtualMachineIDString(d),
+		)
+		if err := d.SetNewComputed("host_system_id"); err != nil {
+			return err
+		}
+	}
+	return nil
+}
+
+func datastoreClusterDiffOperation(d *schema.ResourceDiff, client *govmomi.Client) error {
+	if !structure.ValuesAvailable("", []string{"datastore_cluster_id", "datastore_id"}, d) {
+		log.Printf("[DEBUG] DatastoreClusterDiffOperation: datastore_id or datastore_cluster_id value depends on a computed value from another resource. Skipping validation.")
+		return nil
+	}
+	podID, podOk := d.GetOk("datastore_cluster_id")
+	podKnown := d.NewValueKnown("datastore_cluster_id")
+	dsID, dsOk := d.GetOk("datastore_id")
+	dsKnown := d.NewValueKnown("datastore_id")
+
+	switch {
+	case podKnown && dsKnown && !podOk && !dsOk:
+		// No root-level datastore option was available. This can happen on new
+		// configs where the user has not supplied either option, so we need to
+		// block this.
+		return errors.New("one of datastore_id datastore_cluster_id must be specified")
+	case podKnown && !podOk:
+		// No datastore cluster
+		return nil
+	case !dsOk:
+		// No datastore, we don't need to touch it
+		return nil
+	case !podKnown:
+		// Datastore cluster ID changing but we don't know it yet. Mark the datastore ID as computed
+		log.Printf("[DEBUG] %s: Datastore cluster ID unknown, marking VM datastore as computed", resourceVSphereVirtualMachineIDString(d))
+		return d.SetNewComputed("datastore_id")
+	}
+
+	return datastoreClusterDiffOperationCheckMembership(d, client, podID.(string), dsID.(string))
+}
+
+func datastoreClusterDiffOperationCheckMembership(d *schema.ResourceDiff, client *govmomi.Client, podID, dsID string) error {
+	log.Printf("[DEBUG] %s: Checking VM datastore cluster membership", resourceVSphereVirtualMachineIDString(d))
+
+	// Determine if the current datastore from state is a member of the current
+	// datastore cluster.
+	pod, err := storagepod.FromID(client, podID)
+	if err != nil {
+		return fmt.Errorf("error fetching datastore cluster ID %q: %s", podID, err)
+	}
+
+	ds, err := datastore.FromID(client, dsID)
+	if err != nil {
+		return fmt.Errorf("error fetching datastore ID %q: %s", dsID, err)
+	}
+
+	isMember, err := storagepod.IsMember(pod, ds)
+	if err != nil {
+		return fmt.Errorf("error checking storage pod membership: %s", err)
+	}
+	if !isMember {
+		// If the current datastore in state is not a member of the cluster, we
+		// need to trigger a migration. Do this by setting the datastore ID to
+		// computed so that it's picked up in the next update.
+		log.Printf(
+			"[DEBUG] %s: Datastore %q not a member of cluster %q, marking VM datastore as computed",
+			resourceVSphereVirtualMachineIDString(d),
+			ds.Name(),
+			pod.Name(),
+		)
+		return d.SetNewComputed("datastore_id")
+	}
+
+	return nil
+}
+
+func resourceVSphereVirtualMachineImport(d *schema.ResourceData, meta interface{}) ([]*schema.ResourceData, error) {
+	client := meta.(*VSphereClient).vimClient
+
+	name := d.Id()
+	if name == "" {
+		return nil, fmt.Errorf("path cannot be empty")
+	}
+
+	log.Printf("[DEBUG] Looking for VM by name/path %q", name)
+	vm, err := virtualmachine.FromPath(client, name, nil)
+	if err != nil {
+		return nil, fmt.Errorf("error fetching virtual machine: %s", err)
+	}
+	props, err := virtualmachine.Properties(vm)
+	if err != nil {
+		return nil, fmt.Errorf("error fetching virtual machine properties: %s", err)
+	}
+
+	// Block the import if the VM is a template.
+	if props.Config.Template {
+		return nil, fmt.Errorf("VM %q is a template and cannot be imported", name)
+	}
+
+	// Quickly walk the SCSI bus and determine the number of contiguous
+	// controllers starting from bus number 0. This becomes the current SCSI
+	// controller count. Anything past this is managed by config.
+	log.Printf("[DEBUG] Determining number of SCSI controllers for VM %q", name)
+	scsiBus := make([]bool, 4)
+	for _, device := range props.Config.Hardware.Device {
+		sc, ok := device.(types.BaseVirtualSCSIController)
+		if !ok {
+			continue
+		}
+		scsiBus[sc.GetVirtualSCSIController().BusNumber] = true
+	}
+	var ctlrCnt int
+	for _, v := range scsiBus {
+		if !v {
+			break
+		}
+		ctlrCnt++
+	}
+	if ctlrCnt < 1 {
+		return nil, fmt.Errorf("VM %q has no SCSI controllers", name)
+	}
+	d.Set("scsi_controller_count", ctlrCnt)
+
+	// Validate the disks in the VM to make sure that they will work with the
+	// resource. This is mainly ensuring that all disks are SCSI disks, but a
+	// Read operation is attempted as well to make sure it will survive that.
+	if err := virtualdevice.DiskImportOperation(d, client, object.VirtualDeviceList(props.Config.Hardware.Device)); err != nil {
+		return nil, err
+	}
+	// The VM should be ready for reading now
+	log.Printf("[DEBUG] VM UUID for %q is %q", name, props.Config.Uuid)
+	d.SetId(props.Config.Uuid)
+	d.Set("imported", true)
+
+	// Set some defaults. This helps possibly prevent diffs where these values
+	// have not been changed.
+	rs := resourceVSphereVirtualMachine().Schema
+	d.Set("force_power_off", rs["force_power_off"].Default)
+	d.Set("migrate_wait_timeout", rs["migrate_wait_timeout"].Default)
+	d.Set("shutdown_wait_timeout", rs["shutdown_wait_timeout"].Default)
+	d.Set("wait_for_guest_ip_timeout", rs["wait_for_guest_ip_timeout"].Default)
+	d.Set("wait_for_guest_net_timeout", rs["wait_for_guest_net_timeout"].Default)
+	d.Set("wait_for_guest_net_routable", rs["wait_for_guest_net_routable"].Default)
+
+	log.Printf("[DEBUG] %s: Import complete, resource is ready for read", resourceVSphereVirtualMachineIDString(d))
+	return []*schema.ResourceData{d}, nil
+}
+
+// resourceVSphereVirtualMachineCreateBare contains the "bare metal" VM
+// deploy path. The VM is returned.
+func resourceVSphereVirtualMachineCreateBare(d *schema.ResourceData, meta interface{}) (*object.VirtualMachine, error) {
+	log.Printf("[DEBUG] %s: VM being created from scratch", resourceVSphereVirtualMachineIDString(d))
+	client := meta.(*VSphereClient).vimClient
+	poolID := d.Get("resource_pool_id").(string)
+	pool, err := resourcepool.FromID(client, poolID)
+	if err != nil {
+		return nil, fmt.Errorf("could not find resource pool ID %q: %s", poolID, err)
+	}
+
+	// Find the folder based off the path to the resource pool. Basically what we
+	// are saying here is that the VM folder that we are placing this VM in needs
+	// to be in the same hierarchy as the resource pool - so in other words, the
+	// same datacenter.
+	fo, err := folder.VirtualMachineFolderFromObject(client, pool, d.Get("folder").(string))
+	if err != nil {
+		return nil, err
+	}
+	var hs *object.HostSystem
+	if v, ok := d.GetOk("host_system_id"); ok {
+		hsID := v.(string)
+		var err error
+		if hs, err = hostsystem.FromID(client, hsID); err != nil {
+			return nil, fmt.Errorf("error locating host system at ID %q: %s", hsID, err)
+		}
+	}
+
+	// Validate that the host is part of the resource pool before proceeding
+	if err := resourcepool.ValidateHost(client, pool, hs); err != nil {
+		return nil, err
+	}
+
+	// Ready to start making the VM here. First expand our main config spec.
+	spec, err := expandVirtualMachineConfigSpec(d, client)
+	if err != nil {
+		return nil, fmt.Errorf("error in virtual machine configuration: %s", err)
+	}
+
+	// Now we need to get the default device set - this is available in the
+	// environment info in the resource pool, which we can then filter through
+	// our device CRUD lifecycles to get a full deviceChange attribute for our
+	// configspec.
+	devices, err := resourcepool.DefaultDevices(client, pool, d.Get("guest_id").(string))
+	if err != nil {
+		return nil, fmt.Errorf("error loading default device list: %s", err)
+	}
+	log.Printf("[DEBUG] Default devices: %s", virtualdevice.DeviceListString(devices))
+
+	if spec.DeviceChange, err = applyVirtualDevices(d, client, devices); err != nil {
+		return nil, err
+	}
+
+	// Create the VM according the right API path - if we have a datastore
+	// cluster, use the SDRS API, if not, use the standard API.
+	var vm *object.VirtualMachine
+	if _, ok := d.GetOk("datastore_cluster_id"); ok {
+		vm, err = resourceVSphereVirtualMachineCreateBareWithSDRS(d, meta, fo, spec, pool, hs)
+	} else {
+		vm, err = resourceVSphereVirtualMachineCreateBareStandard(d, meta, fo, spec, pool, hs)
+	}
+	if err != nil {
+		return nil, err
+	}
+
+	// VM is created. Set the ID now before proceeding, in case the rest of the
+	// process here fails.
+	vprops, err := virtualmachine.Properties(vm)
+	if err != nil {
+		return nil, fmt.Errorf("cannot fetch properties of created virtual machine: %s", err)
+	}
+	log.Printf("[DEBUG] VM %q - UUID is %q", vm.InventoryPath, vprops.Config.Uuid)
+	d.SetId(vprops.Config.Uuid)
+
+	// Start the virtual machine
+	if err := virtualmachine.PowerOn(vm); err != nil {
+		return nil, fmt.Errorf("error powering on virtual machine: %s", err)
+	}
+	return vm, nil
+}
+
+// resourceVSphereVirtualMachineCreateBareWithSDRS runs the creation part of
+// resourceVSphereVirtualMachineCreateBare through storage DRS. It's designed
+// to be run when a storage cluster is specified, versus simply specifying
+// datastores.
+func resourceVSphereVirtualMachineCreateBareWithSDRS(
+	d *schema.ResourceData,
+	meta interface{},
+	fo *object.Folder,
+	spec types.VirtualMachineConfigSpec,
+	pool *object.ResourcePool,
+	hs *object.HostSystem,
+) (*object.VirtualMachine, error) {
+	client := meta.(*VSphereClient).vimClient
+	if err := viapi.ValidateVirtualCenter(client); err != nil {
+		return nil, fmt.Errorf("connection ineligible to use datastore_cluster_id: %s", err)
+	}
+
+	log.Printf("[DEBUG] %s: Creating virtual machine through Storage DRS API", resourceVSphereVirtualMachineIDString(d))
+	pod, err := storagepod.FromID(client, d.Get("datastore_cluster_id").(string))
+	if err != nil {
+		return nil, fmt.Errorf("error getting datastore cluster: %s", err)
+	}
+
+	vm, err := storagepod.CreateVM(client, fo, spec, pool, hs, pod)
+	if err != nil {
+		return nil, fmt.Errorf("error creating virtual machine on datastore cluster %q: %s", pod.Name(), err)
+	}
+
+	return vm, nil
+}
+
+// resourceVSphereVirtualMachineCreateBareStandard performs the steps necessary
+// during resourceVSphereVirtualMachineCreateBare to create a virtual machine
+// when a datastore cluster is not supplied.
+func resourceVSphereVirtualMachineCreateBareStandard(
+	d *schema.ResourceData,
+	meta interface{},
+	fo *object.Folder,
+	spec types.VirtualMachineConfigSpec,
+	pool *object.ResourcePool,
+	hs *object.HostSystem,
+) (*object.VirtualMachine, error) {
+	client := meta.(*VSphereClient).vimClient
+
+	// Set the datastore for the VM.
+	ds, err := datastore.FromID(client, d.Get("datastore_id").(string))
+	if err != nil {
+		return nil, fmt.Errorf("error locating datastore for VM: %s", err)
+	}
+	spec.Files = &types.VirtualMachineFileInfo{
+		VmPathName: fmt.Sprintf("[%s]", ds.Name()),
+	}
+
+	vm, err := virtualmachine.Create(client, fo, spec, pool, hs)
+	if err != nil {
+		return nil, fmt.Errorf("error creating virtual machine: %s", err)
+	}
+	return vm, nil
+}
+
+// resourceVSphereVirtualMachineCreateClone contains the clone VM deploy
+// path. The VM is returned.
+func resourceVSphereVirtualMachineCreateClone(d *schema.ResourceData, meta interface{}) (*object.VirtualMachine, error) {
+	log.Printf("[DEBUG] %s: VM being created from clone", resourceVSphereVirtualMachineIDString(d))
+	client := meta.(*VSphereClient).vimClient
+
+	// Find the folder based off the path to the resource pool. Basically what we
+	// are saying here is that the VM folder that we are placing this VM in needs
+	// to be in the same hierarchy as the resource pool - so in other words, the
+	// same datacenter.
+	poolID := d.Get("resource_pool_id").(string)
+	pool, err := resourcepool.FromID(client, poolID)
+	if err != nil {
+		return nil, fmt.Errorf("could not find resource pool ID %q: %s", poolID, err)
+	}
+	fo, err := folder.VirtualMachineFolderFromObject(client, pool, d.Get("folder").(string))
+	if err != nil {
+		return nil, err
+	}
+
+	// Expand the clone spec. We get the source VM here too.
+	cloneSpec, srcVM, err := vmworkflow.ExpandVirtualMachineCloneSpec(d, client)
+	if err != nil {
+		return nil, err
+	}
+
+	// Start the clone
+	name := d.Get("name").(string)
+	timeout := d.Get("clone.0.timeout").(int)
+	var vm *object.VirtualMachine
+	if _, ok := d.GetOk("datastore_cluster_id"); ok {
+		vm, err = resourceVSphereVirtualMachineCreateCloneWithSDRS(d, meta, srcVM, fo, name, cloneSpec, timeout)
+	} else {
+		vm, err = virtualmachine.Clone(client, srcVM, fo, name, cloneSpec, timeout)
+	}
+	if err != nil {
+		return nil, fmt.Errorf("error cloning virtual machine: %s", err)
+	}
+
+	// The VM has been created. We still need to do post-clone configuration, and
+	// while the resource should have an ID until this is done, we need it to go
+	// through post-clone rollback workflows. All rollback functions will remove
+	// the ID after it has done its rollback.
+	//
+	// It's generally safe to not rollback after the initial re-configuration is
+	// fully complete and we move on to sending the customization spec.
+	vprops, err := virtualmachine.Properties(vm)
+	if err != nil {
+		return nil, resourceVSphereVirtualMachineRollbackCreate(
+			d,
+			meta,
+			vm,
+			fmt.Errorf("cannot fetch properties of created virtual machine: %s", err),
+		)
+	}
+	log.Printf("[DEBUG] VM %q - UUID is %q", vm.InventoryPath, vprops.Config.Uuid)
+	d.SetId(vprops.Config.Uuid)
+
+	// Before starting or proceeding any further, we need to normalize the
+	// configuration of the newly cloned VM. This is basically a subset of update
+	// with the stipulation that there is currently no state to help move this
+	// along.
+	cfgSpec, err := expandVirtualMachineConfigSpec(d, client)
+	if err != nil {
+		return nil, resourceVSphereVirtualMachineRollbackCreate(
+			d,
+			meta,
+			vm,
+			fmt.Errorf("error in virtual machine configuration: %s", err),
+		)
+	}
+
+	// To apply device changes, we need the current devicecfgSpec from the config
+	// info. We then filter this list through the same apply process we did for
+	// create, which will apply the changes in an incremental fashion.
+	devices := object.VirtualDeviceList(vprops.Config.Hardware.Device)
+	var delta []types.BaseVirtualDeviceConfigSpec
+	// First check the state of our SCSI bus. Normalize it if we need to.
+	devices, delta, err = virtualdevice.NormalizeSCSIBus(devices, d.Get("scsi_type").(string), d.Get("scsi_controller_count").(int), d.Get("scsi_bus_sharing").(string))
+	if err != nil {
+		return nil, resourceVSphereVirtualMachineRollbackCreate(
+			d,
+			meta,
+			vm,
+			fmt.Errorf("error normalizing SCSI bus post-clone: %s", err),
+		)
+	}
+	cfgSpec.DeviceChange = virtualdevice.AppendDeviceChangeSpec(cfgSpec.DeviceChange, delta...)
+	// Disks
+	devices, delta, err = virtualdevice.DiskPostCloneOperation(d, client, devices)
+	if err != nil {
+		return nil, resourceVSphereVirtualMachineRollbackCreate(
+			d,
+			meta,
+			vm,
+			fmt.Errorf("error processing disk changes post-clone: %s", err),
+		)
+	}
+	cfgSpec.DeviceChange = virtualdevice.AppendDeviceChangeSpec(cfgSpec.DeviceChange, delta...)
+	// Network devices
+	devices, delta, err = virtualdevice.NetworkInterfacePostCloneOperation(d, client, devices)
+	if err != nil {
+		return nil, resourceVSphereVirtualMachineRollbackCreate(
+			d,
+			meta,
+			vm,
+			fmt.Errorf("error processing network device changes post-clone: %s", err),
+		)
+	}
+	cfgSpec.DeviceChange = virtualdevice.AppendDeviceChangeSpec(cfgSpec.DeviceChange, delta...)
+	// CDROM
+	devices, delta, err = virtualdevice.CdromPostCloneOperation(d, client, devices)
+	if err != nil {
+		return nil, resourceVSphereVirtualMachineRollbackCreate(
+			d,
+			meta,
+			vm,
+			fmt.Errorf("error processing CDROM device changes post-clone: %s", err),
+		)
+	}
+	cfgSpec.DeviceChange = virtualdevice.AppendDeviceChangeSpec(cfgSpec.DeviceChange, delta...)
+	log.Printf("[DEBUG] %s: Final device list: %s", resourceVSphereVirtualMachineIDString(d), virtualdevice.DeviceListString(devices))
+	log.Printf("[DEBUG] %s: Final device change cfgSpec: %s", resourceVSphereVirtualMachineIDString(d), virtualdevice.DeviceChangeString(cfgSpec.DeviceChange))
+
+	// Perform updates
+	if _, ok := d.GetOk("datastore_cluster_id"); ok {
+		err = resourceVSphereVirtualMachineUpdateReconfigureWithSDRS(d, meta, vm, cfgSpec)
+	} else {
+		err = virtualmachine.Reconfigure(vm, cfgSpec)
+	}
+	if err != nil {
+		return nil, resourceVSphereVirtualMachineRollbackCreate(
+			d,
+			meta,
+			vm,
+			fmt.Errorf("error reconfiguring virtual machine: %s", err),
+		)
+	}
+
+	var cw *virtualMachineCustomizationWaiter
+	// Send customization spec if any has been defined.
+	if len(d.Get("clone.0.customize").([]interface{})) > 0 {
+		family, err := resourcepool.OSFamily(client, pool, d.Get("guest_id").(string))
+		if err != nil {
+			return nil, fmt.Errorf("cannot find OS family for guest ID %q: %s", d.Get("guest_id").(string), err)
+		}
+		custSpec := vmworkflow.ExpandCustomizationSpec(d, family)
+		cw = newVirtualMachineCustomizationWaiter(client, vm, d.Get("clone.0.customize.0.timeout").(int))
+		if err := virtualmachine.Customize(vm, custSpec); err != nil {
+			// Roll back the VMs as per the error handling in reconfigure.
+			if derr := resourceVSphereVirtualMachineDelete(d, meta); derr != nil {
+				return nil, fmt.Errorf(formatVirtualMachinePostCloneRollbackError, vm.InventoryPath, err, derr)
+			}
+			d.SetId("")
+			return nil, fmt.Errorf("error sending customization spec: %s", err)
+		}
+	}
+	// Finally time to power on the virtual machine!
+	if err := virtualmachine.PowerOn(vm); err != nil {
+		return nil, fmt.Errorf("error powering on virtual machine: %s", err)
+	}
+	// If we customized, wait on customization.
+	if cw != nil {
+		log.Printf("[DEBUG] %s: Waiting for VM customization to complete", resourceVSphereVirtualMachineIDString(d))
+		<-cw.Done()
+		if err := cw.Err(); err != nil {
+			return nil, fmt.Errorf(formatVirtualMachineCustomizationWaitError, vm.InventoryPath, err)
+		}
+	}
+	// Clone is complete and ready to return
+	return vm, nil
+}
+
+// resourceVSphereVirtualMachineCreateInstantClone contains the clone VM deploy
+// path. The VM is returned.
+func resourceVSphereVirtualMachineCreateInstantClone(d *schema.ResourceData, meta interface{}) (*object.VirtualMachine, error) {
+	log.Printf("[DEBUG] %s: VM being created from instant clone", resourceVSphereVirtualMachineIDString(d))
+	client := meta.(*VSphereClient).vimClient
+
+	// Find the folder based off the path to the resource pool. Basically what we
+	// are saying here is that the VM folder that we are placing this VM in needs
+	// to be in the same hierarchy as the resource pool - so in other words, the
+	// same datacenter.
+	poolID := d.Get("resource_pool_id").(string)
+	pool, err := resourcepool.FromID(client, poolID)
+	if err != nil {
+		return nil, fmt.Errorf("could not find resource pool ID %q: %s", poolID, err)
+	}
+	fo, err := folder.VirtualMachineFolderFromObject(client, pool, d.Get("folder").(string))
+	if err != nil {
+		return nil, err
+	}
+
+	// Expand the instant clone spec. We get the source VM here too.
+	cloneSpec, srcVM, err := vmworkflow.ExpandVirtualMachineInstantCloneSpec(d, client, fo)
+	if err != nil {
+		return nil, err
+	}
+
+	// Start the clone
+	name := d.Get("name").(string)
+	timeout := d.Get("instantclone.0.timeout").(int)
+	var vm *object.VirtualMachine
+	vm, err = virtualmachine.InstantClone(client, srcVM, fo, name, cloneSpec, timeout)
+	if err != nil {
+		return nil, fmt.Errorf("error cloning virtual machine: %s", err)
+	}
+
+	// The VM has now been created and unlike a linked clone where the re-configuration
+	// takes place prior to the VM being powered-on, an instant clone is already powered-on.
+	// Therefore we only want to power-off and reconfigure the Instant Clone if the state
+	// of the Virtual Machine is different from the resource data, else we lose the shared
+	// memory benefits of the Instant Clone.
+	vprops, err := virtualmachine.Properties(vm)
+	if err != nil {
+		return nil, resourceVSphereVirtualMachineRollbackCreate(
+			d,
+			meta,
+			vm,
+			fmt.Errorf("cannot fetch properties of created virtual machine: %s", err),
+		)
+	}
+	log.Printf("[DEBUG] VM %q - UUID is %q", vm.InventoryPath, vprops.Config.Uuid)
+	d.SetId(vprops.Config.Uuid)
+
+	// Determine whether we need to reconfigure the Instant Clone based on the current and
+	// desired properties
+	cfgSpec, changed, err := expandVirtualMachineInstantCloneConfigSpecChanged(d, client, vprops.Config)
+	if err != nil {
+		return nil, resourceVSphereVirtualMachineRollbackCreate(
+			d,
+			meta,
+			vm,
+			fmt.Errorf("error in virtual machine configuration: %s", err),
+		)
+	}
+
+	// To apply device changes, we need the current devicecfgSpec from the config
+	// info. We then filter this list through the same apply process we did for
+	// create, which will apply the changes in an incremental fashion.
+	devices := object.VirtualDeviceList(vprops.Config.Hardware.Device)
+	var delta []types.BaseVirtualDeviceConfigSpec
+	// First check the state of our SCSI bus. Normalize it if we need to.
+	devices, delta, err = virtualdevice.NormalizeSCSIBus(devices, d.Get("scsi_type").(string), d.Get("scsi_controller_count").(int), d.Get("scsi_bus_sharing").(string))
+	if err != nil {
+		return nil, resourceVSphereVirtualMachineRollbackCreate(
+			d,
+			meta,
+			vm,
+			fmt.Errorf("error normalizing SCSI bus post-clone: %s", err),
+		)
+	}
+	cfgSpec.DeviceChange = virtualdevice.AppendDeviceChangeSpec(cfgSpec.DeviceChange, delta...)
+
+	// Disks
+	devices, delta, err = virtualdevice.DiskPostCloneOperation(d, client, devices)
+	if err != nil {
+		return nil, resourceVSphereVirtualMachineRollbackCreate(
+			d,
+			meta,
+			vm,
+			fmt.Errorf("error processing disk changes post-clone: %s", err),
+		)
+	}
+	cfgSpec.DeviceChange = virtualdevice.AppendDeviceChangeSpec(cfgSpec.DeviceChange, delta...)
+
+	// Network devices
+	devices, delta, err = virtualdevice.NetworkInterfacePostCloneOperation(d, client, devices)
+	if err != nil {
+		return nil, resourceVSphereVirtualMachineRollbackCreate(
+			d,
+			meta,
+			vm,
+			fmt.Errorf("error processing network device changes post-clone: %s", err),
+		)
+	}
+
+	cfgSpec.DeviceChange = virtualdevice.AppendDeviceChangeSpec(cfgSpec.DeviceChange, delta...)
+
+	// CDROM
+	devices, delta, err = virtualdevice.CdromPostCloneOperation(d, client, devices)
+	if err != nil {
+		return nil, resourceVSphereVirtualMachineRollbackCreate(
+			d,
+			meta,
+			vm,
+			fmt.Errorf("error processing CDROM device changes post-clone: %s", err),
+		)
+	}
+	cfgSpec.DeviceChange = virtualdevice.AppendDeviceChangeSpec(cfgSpec.DeviceChange, delta...)
+
+	// If we don't currently have any reboot scheduled then
+	// check whether any device operations require one
+	if !d.Get("reboot_required").(bool) {
+		for _, deviceChange := range cfgSpec.DeviceChange {
+			_, cdrom := deviceChange.GetVirtualDeviceConfigSpec().Device.(*types.VirtualCdrom)
+			switch deviceChange.GetVirtualDeviceConfigSpec().Operation {
+			case types.VirtualDeviceConfigSpecOperationAdd:
+				if cdrom {
+					d.Set("reboot_required", true)
+					break
+				}
+			case types.VirtualDeviceConfigSpecOperationEdit:
+				if !cdrom {
+					d.Set("reboot_required", true)
+					break
+				}
+			case types.VirtualDeviceConfigSpecOperationRemove:
+				d.Set("reboot_required", true)
+				break
+			}
+		}
+	}
+
+	// Only carry out the reconfigure if we actually have a change to process.
+	if changed || len(cfgSpec.DeviceChange) > 0 {
+		//Check to see if we need to shutdown the VM for this process.
+		if d.Get("reboot_required").(bool) && vprops.Runtime.PowerState != types.VirtualMachinePowerStatePoweredOff {
+			// Attempt a graceful shutdown of this process. We wrap this in a VM helper.
+			timeout := d.Get("shutdown_wait_timeout").(int)
+			force := d.Get("force_power_off").(bool)
+			if err := virtualmachine.GracefulPowerOff(client, vm, timeout, force); err != nil {
+				return nil, resourceVSphereVirtualMachineRollbackCreate(
+					d,
+					meta,
+					vm,
+					fmt.Errorf("error shutting down virtual machine: %s", err),
+				)
+			}
+		}
+		// Perform updates.
+		if _, ok := d.GetOk("datastore_cluster_id"); ok {
+			err = resourceVSphereVirtualMachineUpdateReconfigureWithSDRS(d, meta, vm, cfgSpec)
+		} else {
+			err = virtualmachine.Reconfigure(vm, cfgSpec)
+		}
+		if err != nil {
+			return nil, resourceVSphereVirtualMachineRollbackCreate(
+				d,
+				meta,
+				vm,
+				fmt.Errorf("error reconfiguring virtual machine: %s", err),
+			)
+		}
+		// Re-fetch properties
+		vprops, err = virtualmachine.Properties(vm)
+		if err != nil {
+			return nil, resourceVSphereVirtualMachineRollbackCreate(
+				d,
+				meta,
+				vm,
+				fmt.Errorf("error re-fetching VM properties after update: %s", err),
+			)
+		}
+		// Power back on the VM, and wait for network if necessary.
+		if vprops.Runtime.PowerState != types.VirtualMachinePowerStatePoweredOn {
+			if err := virtualmachine.PowerOn(vm); err != nil {
+				return nil, resourceVSphereVirtualMachineRollbackCreate(
+					d,
+					meta,
+					vm,
+					fmt.Errorf("error powering on virtual machine: %s", err),
+				)
+			}
+		}
+	}
+	d.Set("reboot_required", false)
+
+	// Instant Clone is complete and ready to return
+	return vm, nil
+}
+
+// resourceVSphereVirtualMachineCreateCloneWithSDRS runs the clone part of
+// resourceVSphereVirtualMachineCreateClone through storage DRS. It's designed
+// to be run when a storage cluster is specified, versus simply specifying
+// datastores.
+func resourceVSphereVirtualMachineCreateCloneWithSDRS(
+	d *schema.ResourceData,
+	meta interface{},
+	srcVM *object.VirtualMachine,
+	fo *object.Folder,
+	name string,
+	spec types.VirtualMachineCloneSpec,
+	timeout int,
+) (*object.VirtualMachine, error) {
+	client := meta.(*VSphereClient).vimClient
+	if err := viapi.ValidateVirtualCenter(client); err != nil {
+		return nil, fmt.Errorf("connection ineligible to use datastore_cluster_id: %s", err)
+	}
+
+	log.Printf("[DEBUG] %s: Cloning virtual machine through Storage DRS API", resourceVSphereVirtualMachineIDString(d))
+	pod, err := storagepod.FromID(client, d.Get("datastore_cluster_id").(string))
+	if err != nil {
+		return nil, fmt.Errorf("error getting datastore cluster: %s", err)
+	}
+
+	vm, err := storagepod.CloneVM(client, srcVM, fo, name, spec, timeout, pod)
+	if err != nil {
+		return nil, fmt.Errorf("error cloning on datastore cluster %q: %s", pod.Name(), err)
+	}
+
+	return vm, nil
+}
+
+// resourceVSphereVirtualMachineRollbackCreate attempts to "roll back" a
+// resource due to an error that happened post-create that will put the VM in a
+// state where it cannot be worked with. This should only be done early on in
+// the process, namely on clone operations between when the clone actually
+// happens, and no later than after the initial post-clone update is complete.
+//
+// If the rollback fails, an error is displayed prompting the user to manually
+// delete the virtual machine before trying again.
+func resourceVSphereVirtualMachineRollbackCreate(
+	d *schema.ResourceData,
+	meta interface{},
+	vm *object.VirtualMachine,
+	origErr error,
+) error {
+	defer d.SetId("")
+	// Updates are largely atomic, so more than likely no disks with
+	// keep_on_remove were attached, but just in case, we run this through delete
+	// to make sure to safely remove any disk that may have been attached as part
+	// of this process if it was flagged as such.
+	if err := resourceVSphereVirtualMachineDelete(d, meta); err != nil {
+		return fmt.Errorf(formatVirtualMachinePostCloneRollbackError, vm.InventoryPath, origErr, err)
+	}
+	return fmt.Errorf("error reconfiguring virtual machine: %s", origErr)
+}
+
+// resourceVSphereVirtualMachineUpdateLocation manages vMotion. This includes
+// the migration of a VM from one host to another, or from one datastore to
+// another (storage vMotion).
+//
+// This function is responsible for building the top-level relocate spec. For
+// disks, we call out to relocate functionality in the disk sub-resource.
+func resourceVSphereVirtualMachineUpdateLocation(d *schema.ResourceData, meta interface{}) error {
+	log.Printf("[DEBUG] %s: Checking for pending migration operations", resourceVSphereVirtualMachineIDString(d))
+	client := meta.(*VSphereClient).vimClient
+
+	// A little bit of duplication of VM object data is done here to keep the
+	// method signature lean.
+	id := d.Id()
+	vm, err := virtualmachine.FromUUID(client, id)
+	if err != nil {
+		return fmt.Errorf("cannot locate virtual machine with UUID %q: %s", id, err)
+	}
+
+	// Determine if we are performing any storage vMotion tasks. This will generate the relocators if there are any.
+	vprops, err := virtualmachine.Properties(vm)
+	if err != nil {
+		return fmt.Errorf("error fetching VM properties: %s", err)
+	}
+	devices := object.VirtualDeviceList(vprops.Config.Hardware.Device)
+	relocators, diskRelocateOK, err := virtualdevice.DiskMigrateRelocateOperation(d, client, devices)
+	if err != nil {
+		return err
+	}
+	// If we don't have any changes, stop here.
+	if !d.HasChange("resource_pool_id") && !d.HasChange("host_system_id") && !d.HasChange("datastore_id") && !diskRelocateOK {
+		log.Printf("[DEBUG] %s: No migration operations found", resourceVSphereVirtualMachineIDString(d))
+		return nil
+	}
+	log.Printf("[DEBUG] %s: Migration operations found, proceeding with migration", resourceVSphereVirtualMachineIDString(d))
+
+	// Fetch and validate pool and host
+	poolID := d.Get("resource_pool_id").(string)
+	pool, err := resourcepool.FromID(client, poolID)
+	if err != nil {
+		return fmt.Errorf("could not find resource pool ID %q: %s", poolID, err)
+	}
+	var hs *object.HostSystem
+	if v, ok := d.GetOk("host_system_id"); ok {
+		hsID := v.(string)
+		var err error
+		if hs, err = hostsystem.FromID(client, hsID); err != nil {
+			return fmt.Errorf("error locating host system at ID %q: %s", hsID, err)
+		}
+		if err := resourcepool.ValidateHost(client, pool, hs); err != nil {
+			return err
+		}
+	}
+
+	// Start building the spec
+	spec := types.VirtualMachineRelocateSpec{
+		Pool: types.NewReference(pool.Reference()),
+	}
+
+	// Fetch the datastore only if a datastore_cluster is not set
+	if _, ok := d.GetOk("datastore_cluster_id"); !ok {
+		if dsID, ok := d.GetOk("datastore_id"); ok {
+			ds, err := datastore.FromID(client, dsID.(string))
+			if err != nil {
+				return fmt.Errorf("error locating datastore for VM: %s", err)
+			}
+			spec.Datastore = types.NewReference(ds.Reference())
+		}
+	}
+
+	if hs != nil {
+		hsRef := hs.Reference()
+		spec.Host = &hsRef
+	}
+
+	spec.Disk = relocators
+
+	// Ready to perform migration
+	timeout := d.Get("migrate_wait_timeout").(int)
+	if _, ok := d.GetOk("datastore_cluster_id"); ok {
+		err = resourceVSphereVirtualMachineUpdateLocationRelocateWithSDRS(d, meta, vm, spec, timeout)
+	} else {
+		err = virtualmachine.Relocate(vm, spec, timeout)
+	}
+	return err
+}
+
+// resourceVSphereVirtualMachineUpdateLocationRelocateWithSDRS runs the storage vMotion
+// part of resourceVSphereVirtualMachineUpdateLocation through storage DRS.
+// It's designed to be run when a storage cluster is specified, versus simply
+// specifying datastores.
+func resourceVSphereVirtualMachineUpdateLocationRelocateWithSDRS(
+	d *schema.ResourceData,
+	meta interface{},
+	vm *object.VirtualMachine,
+	spec types.VirtualMachineRelocateSpec,
+	timeout int,
+) error {
+	client := meta.(*VSphereClient).vimClient
+	if err := viapi.ValidateVirtualCenter(client); err != nil {
+		return fmt.Errorf("connection ineligible to use datastore_cluster_id: %s", err)
+	}
+
+	log.Printf("[DEBUG] %s: Running virtual machine relocate Storage DRS API", resourceVSphereVirtualMachineIDString(d))
+	pod, err := storagepod.FromID(client, d.Get("datastore_cluster_id").(string))
+	if err != nil {
+		return fmt.Errorf("error getting datastore cluster: %s", err)
+	}
+
+	err = storagepod.RelocateVM(client, vm, spec, timeout, pod)
+	if err != nil {
+		return fmt.Errorf("error running vMotion on datastore cluster %q: %s", pod.Name(), err)
+	}
+	return nil
+}
+
+// applyVirtualDevices is used by Create and Update to build a list of virtual
+// device changes.
+func applyVirtualDevices(d *schema.ResourceData, c *govmomi.Client, l object.VirtualDeviceList) ([]types.BaseVirtualDeviceConfigSpec, error) {
+	// We filter this device list through each major device class' apply
+	// operation. This will give us a final set of changes that will be our
+	// deviceChange attribute.
+	var spec, delta []types.BaseVirtualDeviceConfigSpec
+	var err error
+	// First check the state of our SCSI bus. Normalize it if we need to.
+	l, delta, err = virtualdevice.NormalizeSCSIBus(l, d.Get("scsi_type").(string), d.Get("scsi_controller_count").(int), d.Get("scsi_bus_sharing").(string))
+	if err != nil {
+		return nil, err
+	}
+	if len(delta) > 0 {
+		log.Printf("[DEBUG] %s: SCSI bus has changed and requires a VM restart", resourceVSphereVirtualMachineIDString(d))
+		d.Set("reboot_required", true)
+	}
+	spec = virtualdevice.AppendDeviceChangeSpec(spec, delta...)
+	// Disks
+	l, delta, err = virtualdevice.DiskApplyOperation(d, c, l)
+	if err != nil {
+		return nil, err
+	}
+	spec = virtualdevice.AppendDeviceChangeSpec(spec, delta...)
+	// Network devices
+	l, delta, err = virtualdevice.NetworkInterfaceApplyOperation(d, c, l)
+	if err != nil {
+		return nil, err
+	}
+	spec = virtualdevice.AppendDeviceChangeSpec(spec, delta...)
+	// CDROM
+	l, delta, err = virtualdevice.CdromApplyOperation(d, c, l)
+	if err != nil {
+		return nil, err
+	}
+	spec = virtualdevice.AppendDeviceChangeSpec(spec, delta...)
+	log.Printf("[DEBUG] %s: Final device list: %s", resourceVSphereVirtualMachineIDString(d), virtualdevice.DeviceListString(l))
+	log.Printf("[DEBUG] %s: Final device change spec: %s", resourceVSphereVirtualMachineIDString(d), virtualdevice.DeviceChangeString(spec))
+	return spec, nil
+}
+
+// resourceVSphereVirtualMachineIDString prints a friendly string for the
+// vsphere_virtual_machine resource.
+func resourceVSphereVirtualMachineIDString(d structure.ResourceIDStringer) string {
+	return structure.ResourceIDString(d, "vsphere_virtual_machine")
+}